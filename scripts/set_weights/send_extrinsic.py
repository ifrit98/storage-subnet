--- conflicted
+++ resolved
@@ -25,7 +25,6 @@
         wait_for_inclusion=False,
         wait_for_finalization=True,
     )
-<<<<<<< HEAD
     bt.logging.info(f'Were weights set? {weights_were_set}')
 
 
@@ -42,19 +41,4 @@
     except KeyboardInterrupt:
         print('KeyboardInterrupt')
     except ValueError as e:
-        print(f'ValueError: {e}')
-=======
-
-    bt.logging.info(f"Were weights set? {weights_were_set}")
-
-
-if __name__ == "__main__":
-    parser = argparse.ArgumentParser()
-    parser.add_argument("--wallet", type=str, default="default")
-    parser.add_argument("--hotkey", type=str, default="default")
-    parser.add_argument("--network", type=str, default="local")
-    parser.add_argument("--netuid", type=int, default=21)
-    args = parser.parse_args()
-
-    asyncio.run(main(args))
->>>>>>> 08e3fffc
+        print(f'ValueError: {e}')
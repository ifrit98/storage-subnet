--- conflicted
+++ resolved
@@ -23,11 +23,8 @@
 
 import storage
 from storage.validator.encryption import encrypt_data
-<<<<<<< HEAD
 from storage.validator.cid import generate_cid_string
 from storage.shared.ecc import hash_data
-=======
->>>>>>> ed029e6b
 
 import bittensor
 

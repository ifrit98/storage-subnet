--- conflicted
+++ resolved
@@ -106,47 +106,7 @@
                 if self.should_exit:
                     break
 
-<<<<<<< HEAD
-            # --- Update the metagraph with the latest network state.
-            self.last_epoch_block = self.subtensor.get_current_block()
-            self.current_block = self.last_epoch_block
-
-            self.metagraph = self.subtensor.metagraph(
-                netuid=self.config.netuid,
-                lite=True,
-                block=self.last_epoch_block,
-            )
-
-            self.average_reqeusts_per_hour = sum(self.requests_per_hour) / len(
-                self.requests_per_hour
-            )
-            self.available_storage = get_free_disk_space(self.config.database.directory)
-            self.used_storage = get_directory_size(self.config.database.directory)
-            stats_log = (
-                f"Avg Requests/Hour: {self.average_requests_per_hour} | "
-                f"Avail Storage: {self.available_storage} | "
-                f"Used Storage: {self.used_storage}"
-            )
-            bt.logging.info(stats_log)
-            if self.config.wandb.on:
-                wandb.log(stats_log)
-
-            log = (
-                f"Step:{step} | "
-                f"Block:{self.metagraph.block.item()} | "
-                f"Stake:{self.metagraph.S[self.my_subnet_uid]} | "
-                f"Rank:{self.metagraph.R[self.my_subnet_uid]} | "
-                f"Trust:{self.metagraph.T[self.my_subnet_uid]} | "
-                f"Consensus:{self.metagraph.C[self.my_subnet_uid] } | "
-                f"Incentive:{self.metagraph.I[self.my_subnet_uid]} | "
-                f"Emission:{self.metagraph.E[self.my_subnet_uid]}"
-            )
-            bt.logging.info(log)
-            if self.config.wandb.on:
-                wandb.log(log)
-=======
             presence_message_seconds_count = 0
->>>>>>> bcacba3a
 
             # --- Set weights.
             weights_were_set = False

# The MIT License (MIT)
# Copyright © 2023 Yuma Rao
# Copyright © 2023 philanthrope

# Permission is hereby granted, free of charge, to any person obtaining a copy of this software and associated
# documentation files (the “Software”), to deal in the Software without restriction, including without limitation
# the rights to use, copy, modify, merge, publish, distribute, sublicense, and/or sell copies of the Software,
# and to permit persons to whom the Software is furnished to do so, subject to the following conditions:

# The above copyright notice and this permission notice shall be included in all copies or substantial portions of
# the Software.

# THE SOFTWARE IS PROVIDED “AS IS”, WITHOUT WARRANTY OF ANY KIND, EXPRESS OR IMPLIED, INCLUDING BUT NOT LIMITED TO
# THE WARRANTIES OF MERCHANTABILITY, FITNESS FOR A PARTICULAR PURPOSE AND NONINFRINGEMENT. IN NO EVENT SHALL
# THE AUTHORS OR COPYRIGHT HOLDERS BE LIABLE FOR ANY CLAIM, DAMAGES OR OTHER LIABILITY, WHETHER IN AN ACTION
# OF CONTRACT, TORT OR OTHERWISE, ARISING FROM, OUT OF OR IN CONNECTION WITH THE SOFTWARE OR THE USE OR OTHER
# DEALINGS IN THE SOFTWARE.
import time
import wandb
import bittensor as bt
import traceback
<<<<<<< HEAD
from substrateinterface import SubstrateInterface
from scalecodec import ScaleBytes
from .set_weights import set_weights, should_wait_to_set_weights
=======

from storage.shared.weights import should_wait_to_set_weights
from .set_weights import set_weights_for_miner
>>>>>>> 4c4eb922
from .utils import update_storage_stats
from copy import deepcopy

tagged_tx_queue_registry = {
    "types": {
        "TransactionTag": "Vec<u8>",
        "TransactionPriority": "u64",
        "TransactionLongevity": "u64",
        "ValidTransaction": {
            "type": "struct",
            "type_mapping": [
                [
                    "priority",
                    "TransactionPriority"
                ],
                [
                    "requires",
                    "Vec<TransactionTag>"
                ],
                [
                    "provides",
                    "Vec<TransactionTag>"
                ],
                [
                    "longevity",
                    "TransactionLongevity"
                ],
                [
                    "propagate",
                    "bool"
                ]
            ]
        },
        "TransactionValidity": "Result<ValidTransaction, TransactionValidityError>",
        "TransactionSource": {
            "type": "enum",
            "value_list": [
                "InBlock",
                "Local",
                "External"
            ]
        },
    },
    "runtime_api": {
        "TaggedTransactionQueue": {
            "methods": {
                "validate_transaction": {
                    "params": [
                        {
                            "name": "source",
                            "type": "TransactionSource",
                        },
                        {
                            "name": "tx",
                            "type": "Extrinsic",
                        },
                        {
                            "name": "block_hash",
                            "type": "Hash"
                        }
                    ],
                    "type": "TransactionValidity",
                },
            },
        }
    }
}

def runtime_call(substrate: SubstrateInterface, api: str, method: str, params: list, block_hash: str):
    substrate.runtime_config.update_type_registry(tagged_tx_queue_registry)
    runtime_call_def = substrate.runtime_config.type_registry["runtime_api"][api]['methods'][method]
    runtime_api_types = substrate.runtime_config.type_registry["runtime_api"][api].get("types", {})

    # Encode params
    param_data = ScaleBytes(bytes())
    for idx, param in enumerate(runtime_call_def['params']):
        scale_obj = substrate.runtime_config.create_scale_object(param['type'])
        if type(params) is list:
            param_data += scale_obj.encode(params[idx])
        else:
            if param['name'] not in params:
                raise ValueError(f"Runtime Call param '{param['name']}' is missing")

            param_data += scale_obj.encode(params[param['name']])

    # RPC request
    result_data = substrate.rpc_request("state_call", [f'{api}_{method}', str(param_data), block_hash])

    # Decode result
    result_obj = substrate.runtime_config.create_scale_object(runtime_call_def['type'])
    result_obj.decode(ScaleBytes(result_data['result']), check_remaining=substrate.config.get('strict_scale_decode'))

    return result_obj


def run(self):
    """
    Initiates and manages the main loop for the miner on the Bittensor network.

    This function performs the following primary tasks:
    1. Check for registration on the Bittensor network.
    2. Attaches the miner's forward, blacklist, and priority functions to its axon.
    3. Starts the miner's axon, making it active on the network.
    4. Regularly updates the metagraph with the latest network state.
    5. Optionally sets weights on the network, defining how much trust to assign to other nodes.
    6. Handles graceful shutdown on keyboard interrupts and logs unforeseen errors.

    The miner continues its operations until `should_exit` is set to True or an external interruption occurs.
    During each epoch of its operation, the miner waits for new blocks on the Bittensor network, updates its
    knowledge of the network (metagraph), and sets its weights. This process ensures the miner remains active
    and up-to-date with the network's latest state.

    Note:
        - The function leverages the global configurations set during the initialization of the miner.
        - The miner's axon serves as its interface to the Bittensor network, handling incoming and outgoing requests.

    Raises:
        KeyboardInterrupt: If the miner is stopped by a manual interruption.
        Exception: For unforeseen errors during the miner's operation, which are logged for diagnosis.
    """
    block_handler_substrate = SubstrateInterface(
        ss58_format=bt.__ss58_format__,
        use_remote_preset=True,
        url=self.subtensor.chain_endpoint,
        type_registry=bt.__type_registry__,
    )

    netuid = self.config.netuid

    # --- Check for registration.
    if not self.subtensor.is_hotkey_registered(
        netuid=netuid,
        hotkey_ss58=self.wallet.hotkey.ss58_address,
    ):
        bt.logging.error(
            f"Wallet: {self.wallet} is not registered on netuid {netuid}"
            f"Please register the hotkey using `btcli subnets register` before trying again"
        )
        exit()

    tempo = block_handler_substrate.query(
        module="SubtensorModule", storage_function="Tempo", params=[netuid]
    ).value

    last_extrinsic_hash = None
    checked_extrinsics_count = 0
    should_retry = False

    def handler(obj, update_nr, subscription_id):
        current_block = obj["header"]["number"]
        block_hash = block_handler_substrate.get_block_hash(current_block)
        bt.logging.debug(f"New block #{current_block}")

        bt.logging.debug(
            f"Blocks since epoch: {(current_block + netuid + 1) % (tempo + 1)}"
        )

        nonlocal last_extrinsic_hash
        nonlocal checked_extrinsics_count
        nonlocal should_retry

        if last_extrinsic_hash != None:
            try:
                receipt = block_handler_substrate.retrieve_extrinsic_by_hash(block_hash, last_extrinsic_hash)
                bt.logging.debug(f"Last set-weights call: {'Success' if receipt.is_success else format('Failure, reason: %s', receipt.error_message['name'] if receipt.error_message != None else 'nil')}")

                should_retry = False
                last_extrinsic_hash = None
                checked_extrinsics_count = 0
            except Exception as e:
                checked_extrinsics_count += 1
                bt.logging.debug(f"An error occurred, extrinsic not found in block.")
            finally:
                if checked_extrinsics_count >= 20:
                    should_retry = True
                    last_extrinsic_hash = None
                    checked_extrinsics_count = 0

        if ((current_block + netuid + 1) % (tempo + 1) == 0) or should_retry:
            bt.logging.info(
                f"New epoch started, setting weights at block {current_block}"
            )
<<<<<<< HEAD

            with self.subtensor.substrate as substrate:
                call = substrate.compose_call(
                    call_module="SubtensorModule",
                    call_function="set_weights",
                    call_params={
                        "dests": [self.my_subnet_uid],
                        "weights": [65535],
                        "netuid": netuid,
                        "version_key": 1,
                    },
=======
            tempo = hyperparameters.tempo
            bt.logging.info(f"Tempo for subnet: {tempo}")

            # --- To control messages without changing time.sleep within the while-loop
            # we can increase/decrease 'seconds_waiting_in_loop' without problems
            # with 'seconds_to_wait_to_log_presence_message' we control the logging factor in the wait
            seconds_waiting_in_loop = 1
            presence_message_seconds_count = 0

            while should_wait_to_set_weights(
                self.current_block,
                self.last_epoch_block,
                tempo,
            ):
                # --- Wait for next bloc.
                time.sleep(seconds_waiting_in_loop)
                presence_message_seconds_count += seconds_waiting_in_loop
                self.current_block = self.subtensor.get_current_block()

                if (
                    presence_message_seconds_count
                    % self.config.miner.seconds_to_wait_to_log_presence_message
                    == 0
                ):
                    bt.logging.info(
                        f"Miner UID {self.my_subnet_uid} running at block {self.current_block}..."
                    )

                # --- Check if we should exit.
                if self.should_exit:
                    break

            presence_message_seconds_count = 0

            # --- Set weights.
            weights_were_set = False
            if not self.config.miner.no_set_weights:
                bt.logging.info(f"Setting weights on chain.")
                # if both 'wait_for_*' args are False, weights_were_set = True
                # even if they are not set yet or the extrinsic has failed
                weights_were_set = set_weights_for_miner(
                    self.subtensor,
                    self.config.netuid,
                    self.my_subnet_uid,
                    self.wallet,
                    self.metagraph,
                    self.config.wandb.on,
                    tempo=tempo,
                    wait_for_inclusion=self.config.miner.set_weights_wait_for_inclusion,
                    wait_for_finalization=self.config.miner.set_weights_wait_for_finalization,
                )
            step += 1

            # --- Update the metagraph with the latest network state.
            if weights_were_set:
                current_block = self.subtensor.get_current_block()
                self.last_epoch_block = current_block
                self.current_block = current_block

                self.metagraph = self.subtensor.metagraph(
                    netuid=self.config.netuid,
                    lite=True,
                    block=self.last_epoch_block,
>>>>>>> 4c4eb922
                )

                # Period dictates how long the extrinsic will stay as part of waiting pool
                extrinsic = substrate.create_signed_extrinsic(
                    call=call, keypair=self.wallet.hotkey, era={"period": 1000}
                )

                dry_run = runtime_call(substrate=substrate, api="TaggedTransactionQueue", method="validate_transaction", params=["InBlock", extrinsic, block_hash], block_hash=block_hash)
                bt.logging.debug(dry_run)

                response = substrate.submit_extrinsic(
                    extrinsic,
                    wait_for_inclusion=False,
                    wait_for_finalization=False,
                )

                print(response, call, self.wallet.hotkey)

                result_data = substrate.rpc_request("author_pendingExtrinsics", [])
                for extrinsic_data in result_data['result']:
                    extrinsic = substrate.runtime_config.create_scale_object('Extrinsic', metadata=substrate.metadata)
                    extrinsic.decode(ScaleBytes(extrinsic_data), check_remaining=substrate.config.get('strict_scale_decode'))

                    if extrinsic.value["extrinsic_hash"] == response.extrinsic_hash:
                        bt.logging.debug("Weights transaction is in the pending transaction pool")

                last_extrinsic_hash = response.extrinsic_hash
                should_retry = False

            # --- Update the miner storage information periodically.
            if not should_retry:
                update_storage_stats(self)
                bt.logging.debug("Storage statistics updated...")

            if self.should_exit:
                return True

<<<<<<< HEAD
    block_handler_substrate.subscribe_block_headers(handler)
=======
    # In case of unforeseen errors, the miner will log the error and continue operations.
    except Exception as e:
        bt.logging.error(traceback.format_exc())

    # After all we have to ensure subtensor connection is closed properly
    finally:
        if hasattr(self, "subtensor"):
            bittensor.logging.debug("Closing subtensor connection")
            self.subtensor.close()
>>>>>>> 4c4eb922
<|MERGE_RESOLUTION|>--- conflicted
+++ resolved
@@ -19,15 +19,8 @@
 import wandb
 import bittensor as bt
 import traceback
-<<<<<<< HEAD
 from substrateinterface import SubstrateInterface
 from scalecodec import ScaleBytes
-from .set_weights import set_weights, should_wait_to_set_weights
-=======
-
-from storage.shared.weights import should_wait_to_set_weights
-from .set_weights import set_weights_for_miner
->>>>>>> 4c4eb922
 from .utils import update_storage_stats
 from copy import deepcopy
 
@@ -210,8 +203,6 @@
             bt.logging.info(
                 f"New epoch started, setting weights at block {current_block}"
             )
-<<<<<<< HEAD
-
             with self.subtensor.substrate as substrate:
                 call = substrate.compose_call(
                     call_module="SubtensorModule",
@@ -222,71 +213,6 @@
                         "netuid": netuid,
                         "version_key": 1,
                     },
-=======
-            tempo = hyperparameters.tempo
-            bt.logging.info(f"Tempo for subnet: {tempo}")
-
-            # --- To control messages without changing time.sleep within the while-loop
-            # we can increase/decrease 'seconds_waiting_in_loop' without problems
-            # with 'seconds_to_wait_to_log_presence_message' we control the logging factor in the wait
-            seconds_waiting_in_loop = 1
-            presence_message_seconds_count = 0
-
-            while should_wait_to_set_weights(
-                self.current_block,
-                self.last_epoch_block,
-                tempo,
-            ):
-                # --- Wait for next bloc.
-                time.sleep(seconds_waiting_in_loop)
-                presence_message_seconds_count += seconds_waiting_in_loop
-                self.current_block = self.subtensor.get_current_block()
-
-                if (
-                    presence_message_seconds_count
-                    % self.config.miner.seconds_to_wait_to_log_presence_message
-                    == 0
-                ):
-                    bt.logging.info(
-                        f"Miner UID {self.my_subnet_uid} running at block {self.current_block}..."
-                    )
-
-                # --- Check if we should exit.
-                if self.should_exit:
-                    break
-
-            presence_message_seconds_count = 0
-
-            # --- Set weights.
-            weights_were_set = False
-            if not self.config.miner.no_set_weights:
-                bt.logging.info(f"Setting weights on chain.")
-                # if both 'wait_for_*' args are False, weights_were_set = True
-                # even if they are not set yet or the extrinsic has failed
-                weights_were_set = set_weights_for_miner(
-                    self.subtensor,
-                    self.config.netuid,
-                    self.my_subnet_uid,
-                    self.wallet,
-                    self.metagraph,
-                    self.config.wandb.on,
-                    tempo=tempo,
-                    wait_for_inclusion=self.config.miner.set_weights_wait_for_inclusion,
-                    wait_for_finalization=self.config.miner.set_weights_wait_for_finalization,
-                )
-            step += 1
-
-            # --- Update the metagraph with the latest network state.
-            if weights_were_set:
-                current_block = self.subtensor.get_current_block()
-                self.last_epoch_block = current_block
-                self.current_block = current_block
-
-                self.metagraph = self.subtensor.metagraph(
-                    netuid=self.config.netuid,
-                    lite=True,
-                    block=self.last_epoch_block,
->>>>>>> 4c4eb922
                 )
 
                 # Period dictates how long the extrinsic will stay as part of waiting pool
@@ -324,16 +250,4 @@
             if self.should_exit:
                 return True
 
-<<<<<<< HEAD
-    block_handler_substrate.subscribe_block_headers(handler)
-=======
-    # In case of unforeseen errors, the miner will log the error and continue operations.
-    except Exception as e:
-        bt.logging.error(traceback.format_exc())
-
-    # After all we have to ensure subtensor connection is closed properly
-    finally:
-        if hasattr(self, "subtensor"):
-            bittensor.logging.debug("Closing subtensor connection")
-            self.subtensor.close()
->>>>>>> 4c4eb922
+    block_handler_substrate.subscribe_block_headers(handler)
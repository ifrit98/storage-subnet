# The MIT License (MIT)
# Copyright © 2023 Yuma Rao
# Copyright © 2023 philanthrope

# Permission is hereby granted, free of charge, to any person obtaining a copy of this software and associated
# documentation files (the “Software”), to deal in the Software without restriction, including without limitation
# the rights to use, copy, modify, merge, publish, distribute, sublicense, and/or sell copies of the Software,
# and to permit persons to whom the Software is furnished to do so, subject to the following conditions:

# The above copyright notice and this permission notice shall be included in all copies or substantial portions of
# the Software.

# THE SOFTWARE IS PROVIDED “AS IS”, WITHOUT WARRANTY OF ANY KIND, EXPRESS OR IMPLIED, INCLUDING BUT NOT LIMITED TO
# THE WARRANTIES OF MERCHANTABILITY, FITNESS FOR A PARTICULAR PURPOSE AND NONINFRINGEMENT. IN NO EVENT SHALL
# THE AUTHORS OR COPYRIGHT HOLDERS BE LIABLE FOR ANY CLAIM, DAMAGES OR OTHER LIABILITY, WHETHER IN AN ACTION
# OF CONTRACT, TORT OR OTHERWISE, ARISING FROM, OUT OF OR IN CONNECTION WITH THE SOFTWARE OR THE USE OR OTHER
# DEALINGS IN THE SOFTWARE.
import time
import wandb
import bittensor as bt
import traceback
<<<<<<< HEAD
from .set_weights import set_weights, should_wait_to_set_weights
=======
from .set_weights import set_weights
from .utils import update_storage_stats


def should_wait_until_next_epoch(current_block, last_epoch_block, epoch_lenght):
    diff_blocks = current_block - last_epoch_block
    return diff_blocks < epoch_lenght
>>>>>>> 08e3fffc


def run(self):
    """
    Initiates and manages the main loop for the miner on the Bittensor network.

    This function performs the following primary tasks:
    1. Check for registration on the Bittensor network.
    2. Attaches the miner's forward, blacklist, and priority functions to its axon.
    3. Starts the miner's axon, making it active on the network.
    4. Regularly updates the metagraph with the latest network state.
    5. Optionally sets weights on the network, defining how much trust to assign to other nodes.
    6. Handles graceful shutdown on keyboard interrupts and logs unforeseen errors.

    The miner continues its operations until `should_exit` is set to True or an external interruption occurs.
    During each epoch of its operation, the miner waits for new blocks on the Bittensor network, updates its
    knowledge of the network (metagraph), and sets its weights. This process ensures the miner remains active
    and up-to-date with the network's latest state.

    Note:
        - The function leverages the global configurations set during the initialization of the miner.
        - The miner's axon serves as its interface to the Bittensor network, handling incoming and outgoing requests.

    Raises:
        KeyboardInterrupt: If the miner is stopped by a manual interruption.
        Exception: For unforeseen errors during the miner's operation, which are logged for diagnosis.
    """
    # --- Check for registration.
    if not self.subtensor.is_hotkey_registered(
        netuid=self.config.netuid,
        hotkey_ss58=self.wallet.hotkey.ss58_address,
    ):
        bt.logging.error(
            f"Wallet: {self.wallet} is not registered on netuid {self.config.netuid}"
            f"Please register the hotkey using `btcli subnets register` before trying again"
        )
        exit()

    # --- Run until should_exit = True.
    self.last_epoch_block = self.metagraph.last_update[self.my_subnet_uid].item()
    bt.logging.info(f"Miner starting at block: {self.last_epoch_block}")

    # This loop maintains the miner's operations until intentionally stopped.
    bt.logging.info(f"Starting main loop")
    step = 0
    wait_factor_next_set_weights = 0
    tempo = 360
    try:
        while not self.should_exit:
            start_epoch = time.time()

            # --- Wait until next epoch.
            self.current_block = self.subtensor.get_current_block()
            self.metagraph.sync(subtensor=self.subtensor)
            self.last_epoch_block = self.metagraph.last_update[self.my_subnet_uid].item()

            # --- To control messages without changing time.sleep within the while-loop
            # we can increase/decrease 'seconds_waiting_in_loop' without problems
            # with 'seconds_to_wait_to_log_presence_message' we control the logging factor in the wait
            seconds_waiting_in_loop = 1
            seconds_to_wait_to_log_presence_message = 2
            presence_message_seconds_count = 0

            while should_wait_to_set_weights(
                self.current_block,
                self.last_epoch_block,
<<<<<<< HEAD
                tempo,
=======
                self.config.miner.set_weights_epoch_length,
>>>>>>> 08e3fffc
            ):
                # --- Wait for next bloc.
                time.sleep(seconds_waiting_in_loop)
                presence_message_seconds_count += seconds_waiting_in_loop
                self.current_block = self.subtensor.get_current_block()

<<<<<<< HEAD
                if presence_message_seconds_count % seconds_to_wait_to_log_presence_message == 0:
                    bt.logging.info(f"Miner running at block {self.current_block}...")
=======
                if (
                    presence_message_seconds_count
                    % seconds_to_wait_to_log_presence_message
                    == 0
                ):
                    self.current_block = self.subtensor.get_current_block()

                bt.logging.info(
                    f"Miner UID {self.my_subnet_uid} running at block {self.current_block}..."
                )
>>>>>>> 08e3fffc

                # --- Check if we should exit.
                if self.should_exit:
                    break

            presence_message_seconds_count = 0

            # --- Set weights.
            weights_were_set = False
            if not self.config.miner.no_set_weights:
                bt.logging.info(f"Setting weights on chain.")
                # if both 'wait_for_*' args are False, weights_were_set = True
                # even if they are not set yet or the extrinsic has failed
                weights_were_set = set_weights(
                    self.subtensor,
                    self.config.netuid,
                    self.my_subnet_uid,
                    self.wallet,
                    self.metagraph,
                    self.config.wandb.on,
                    wait_for_inclusion=self.config.miner.set_weights_wait_for_inclusion,
                    wait_for_finalization=self.config.miner.set_weights_wait_for_finalization,
                )
            step += 1

            # --- Update the metagraph with the latest network state.
            if weights_were_set:
                current_block = self.subtensor.get_current_block()
                self.last_epoch_block = current_block
                self.current_block = current_block

                self.metagraph = self.subtensor.metagraph(
                    netuid=self.config.netuid,
                    lite=True,
                    block=self.last_epoch_block,
                )
                log = (
                    f"Step:{step} | "
                    f"Block:{self.metagraph.block.item()} | "
                    f"Stake:{self.metagraph.S[self.my_subnet_uid]} | "
                    f"Rank:{self.metagraph.R[self.my_subnet_uid]} | "
                    f"Trust:{self.metagraph.T[self.my_subnet_uid]} | "
                    f"Consensus:{self.metagraph.C[self.my_subnet_uid] } | "
                    f"Incentive:{self.metagraph.I[self.my_subnet_uid]} | "
                    f"Emission:{self.metagraph.E[self.my_subnet_uid]}"
                )
                bt.logging.info(log)
                if self.config.wandb.on:
                    wandb.log(log)

                wait_factor_next_set_weights = 0
            else:
                self.current_block = self.subtensor.get_current_block()
<<<<<<< HEAD
                num_blocks_to_wait = 1
                bt.logging.info(f"Weights were not set. Waiting {num_blocks_to_wait} block to set weights again.")
                time.sleep(num_blocks_to_wait*12) # It takes 12 secs to generate a block
=======
                num_blocks_to_wait = 3
                bt.logging.info(
                    f"Weights were not set. Waiting {num_blocks_to_wait} blocks to set weights again."
                )
                time.sleep(
                    num_blocks_to_wait * 12
                )  # It takes 12 secs to generate a block

            # --- Update the miner storage information periodically.
            update_storage_stats(self)
>>>>>>> 08e3fffc

    # If someone intentionally stops the miner, it'll safely terminate operations.
    except KeyboardInterrupt:
        self.axon.stop()
        bt.logging.success("Miner killed by keyboard interrupt.")
        exit()

    # In case of unforeseen errors, the miner will log the error and continue operations.
    except Exception as e:
        bt.logging.error(traceback.format_exc())<|MERGE_RESOLUTION|>--- conflicted
+++ resolved
@@ -19,17 +19,8 @@
 import wandb
 import bittensor as bt
 import traceback
-<<<<<<< HEAD
 from .set_weights import set_weights, should_wait_to_set_weights
-=======
-from .set_weights import set_weights
 from .utils import update_storage_stats
-
-
-def should_wait_until_next_epoch(current_block, last_epoch_block, epoch_lenght):
-    diff_blocks = current_block - last_epoch_block
-    return diff_blocks < epoch_lenght
->>>>>>> 08e3fffc
 
 
 def run(self):
@@ -96,32 +87,21 @@
             while should_wait_to_set_weights(
                 self.current_block,
                 self.last_epoch_block,
-<<<<<<< HEAD
                 tempo,
-=======
-                self.config.miner.set_weights_epoch_length,
->>>>>>> 08e3fffc
             ):
                 # --- Wait for next bloc.
                 time.sleep(seconds_waiting_in_loop)
                 presence_message_seconds_count += seconds_waiting_in_loop
                 self.current_block = self.subtensor.get_current_block()
 
-<<<<<<< HEAD
-                if presence_message_seconds_count % seconds_to_wait_to_log_presence_message == 0:
-                    bt.logging.info(f"Miner running at block {self.current_block}...")
-=======
                 if (
                     presence_message_seconds_count
                     % seconds_to_wait_to_log_presence_message
                     == 0
                 ):
-                    self.current_block = self.subtensor.get_current_block()
-
-                bt.logging.info(
-                    f"Miner UID {self.my_subnet_uid} running at block {self.current_block}..."
-                )
->>>>>>> 08e3fffc
+                    bt.logging.info(
+                        f"Miner UID {self.my_subnet_uid} running at block {self.current_block}..."
+                    )
 
                 # --- Check if we should exit.
                 if self.should_exit:
@@ -171,16 +151,9 @@
                 bt.logging.info(log)
                 if self.config.wandb.on:
                     wandb.log(log)
-
-                wait_factor_next_set_weights = 0
             else:
                 self.current_block = self.subtensor.get_current_block()
-<<<<<<< HEAD
                 num_blocks_to_wait = 1
-                bt.logging.info(f"Weights were not set. Waiting {num_blocks_to_wait} block to set weights again.")
-                time.sleep(num_blocks_to_wait*12) # It takes 12 secs to generate a block
-=======
-                num_blocks_to_wait = 3
                 bt.logging.info(
                     f"Weights were not set. Waiting {num_blocks_to_wait} blocks to set weights again."
                 )
@@ -190,7 +163,6 @@
 
             # --- Update the miner storage information periodically.
             update_storage_stats(self)
->>>>>>> 08e3fffc
 
     # If someone intentionally stops the miner, it'll safely terminate operations.
     except KeyboardInterrupt:

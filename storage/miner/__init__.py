# The MIT License (MIT)
# Copyright © 2023 Yuma Rao
# Copyright © 2023 philanthrope

# Permission is hereby granted, free of charge, to any person obtaining a copy of this software and associated
# documentation files (the “Software”), to deal in the Software without restriction, including without limitation
# the rights to use, copy, modify, merge, publish, distribute, sublicense, and/or sell copies of the Software,
# and to permit persons to whom the Software is furnished to do so, subject to the following conditions:

# The above copyright notice and this permission notice shall be included in all copies or substantial portions of
# the Software.

# THE SOFTWARE IS PROVIDED “AS IS”, WITHOUT WARRANTY OF ANY KIND, EXPRESS OR IMPLIED, INCLUDING BUT NOT LIMITED TO
# THE WARRANTIES OF MERCHANTABILITY, FITNESS FOR A PARTICULAR PURPOSE AND NONINFRINGEMENT. IN NO EVENT SHALL
# THE AUTHORS OR COPYRIGHT HOLDERS BE LIABLE FOR ANY CLAIM, DAMAGES OR OTHER LIABILITY, WHETHER IN AN ACTION
# OF CONTRACT, TORT OR OTHERWISE, ARISING FROM, OUT OF OR IN CONNECTION WITH THE SOFTWARE OR THE USE OR OTHER
# DEALINGS IN THE SOFTWARE.

from . import config
from . import utils
from .run import run
<<<<<<< HEAD
from .set_weights import set_weights


__version__ = "1.2.0"
version_split = __version__.split(".")
__spec_version__ = (
    (1000 * int(version_split[0]))
    + (10 * int(version_split[1]))
    + (1 * int(version_split[2]))
)
=======
from .set_weights import set_weights
>>>>>>> fdf102ac
<|MERGE_RESOLUTION|>--- conflicted
+++ resolved
@@ -19,17 +19,4 @@
 from . import config
 from . import utils
 from .run import run
-<<<<<<< HEAD
-from .set_weights import set_weights
-
-
-__version__ = "1.2.0"
-version_split = __version__.split(".")
-__spec_version__ = (
-    (1000 * int(version_split[0]))
-    + (10 * int(version_split[1]))
-    + (1 * int(version_split[2]))
-)
-=======
-from .set_weights import set_weights
->>>>>>> fdf102ac
+from .set_weights import set_weights
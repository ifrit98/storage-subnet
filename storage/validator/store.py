--- conflicted
+++ resolved
@@ -187,18 +187,11 @@
         data_size = sys.getsizeof(b64_encrypted_data)
         apply_reward_scores(
             self,
-<<<<<<< HEAD
-            uids,
-            responses,
-            rewards,
-            timeout=60,
-=======
             uids=uids,
             responses=responses,
             rewards=rewards,
             data_sizes=[data_size] * len(responses),
             timeout=self.config.neuron.store_timeout,
->>>>>>> 4fddde04
         )
 
         # Get a new set of UIDs to query for those left behind
@@ -372,18 +365,11 @@
         data_size = sys.getsizeof(b64_encrypted_data)
         apply_reward_scores(
             self,
-<<<<<<< HEAD
-            uids,
-            responses,
-            rewards,
-            timeout=60,
-=======
             uids=uids,
             responses=responses,
             rewards=rewards,
             data_sizes=[data_size] * len(responses),
             timeout=self.config.neuron.store_timeout,
->>>>>>> 4fddde04
         )
 
         bt.logging.debug(f"Updated reward scores: {rewards.tolist()}")

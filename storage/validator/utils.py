# The MIT License (MIT)
# Copyright © 2023 Yuma Rao
# Copyright © 2023 philanthrope

# Permission is hereby granted, free of charge, to any person obtaining a copy of this software and associated
# documentation files (the “Software”), to deal in the Software without restriction, including without limitation
# the rights to use, copy, modify, merge, publish, distribute, sublicense, and/or sell copies of the Software,
# and to permit persons to whom the Software is furnished to do so, subject to the following conditions:

# The above copyright notice and this permission notice shall be included in all copies or substantial portions of
# the Software.

# THE SOFTWARE IS PROVIDED “AS IS”, WITHOUT WARRANTY OF ANY KIND, EXPRESS OR IMPLIED, INCLUDING BUT NOT LIMITED TO
# THE WARRANTIES OF MERCHANTABILITY, FITNESS FOR A PARTICULAR PURPOSE AND NONINFRINGEMENT. IN NO EVENT SHALL
# THE AUTHORS OR COPYRIGHT HOLDERS BE LIABLE FOR ANY CLAIM, DAMAGES OR OTHER LIABILITY, WHETHER IN AN ACTION
# OF CONTRACT, TORT OR OTHERWISE, ARISING FROM, OUT OF OR IN CONNECTION WITH THE SOFTWARE OR THE USE OR OTHER
# DEALINGS IN THE SOFTWARE.

import os
import math
import time
import torch
import functools
import numpy as np
import random as pyrandom

from Crypto.Random import random
from itertools import combinations, cycle
from typing import List, Union

from storage.shared.ecc import hash_data
from storage.validator.database import hotkey_at_capacity

import bittensor as bt


MIN_CHUNK_SIZE = 64 * 1024 * 1024  # 128 MB
MAX_CHUNK_SIZE = 512 * 1024 * 1024  # 512 MB


def chunk_data_generator(data, chunk_size):
    """
    Generator that yields chunks of data.

    Args:
        data (bytes): The data to be chunked.
        chunk_size (int): The size of each chunk in bytes.

    Yields:
        bytes: The next chunk of data.
    """
    for i in range(0, len(data), chunk_size):
        yield data[i : i + chunk_size]


def generate_file_size_with_lognormal(
    mu: float = np.log(5 * 1024**2), sigma: float = 1.5
) -> float:
    """
    Generate a single file size using a lognormal distribution.
    Default parameters are set to model a typical file size distribution,
    but can be overridden for custom distributions.

    :param mu: Mean of the log values, default is set based on medium file size (20 MB).
    :param sigma: Standard deviation of the log values, default is set to 1.5.
    :return: File size in bytes.
    """

    # Generate a file size using the lognormal distribution
    file_size = np.random.lognormal(mean=mu, sigma=sigma)

    # Scale the file size to a realistic range (e.g., bytes)
    scaled_file_size = int(file_size)

    return scaled_file_size


def make_random_file(name: str = None, maxsize: int = None) -> Union[bytes, str]:
    """
    Creates a file with random binary data or returns a bytes object with random data if no name is provided.

    Args:
        name (str, optional): The name of the file to create. If None, the function returns the random data instead.
        maxsize (int): The maximum size of the file or bytes object to be created, in bytes. Defaults to 1024.

    Returns:
        bytes: If 'name' is not provided, returns a bytes object containing random data.
        None: If 'name' is provided, a file is created and returns the filepath stored.

    Raises:
        OSError: If the function encounters an error while writing to the file.
    """
    size = (
        random.randint(random.randint(24, 128), maxsize)
        if maxsize is not None
        else generate_file_size_with_lognormal()
    )
    data = os.urandom(size)
    if isinstance(name, str):
        with open(name, "wb") as fout:
            fout.write(data)
        return name  # Return filepath of saved data
    else:
        return data  # Return the data itself


# Determine a random chunksize between 512kb (random sample from this range) store as chunksize_E
def get_random_chunksize(minsize: int = 128, maxsize: int = 1024) -> int:
    """
    Determines a random chunk size within a specified range for data chunking.

    Args:
        maxsize (int): The maximum size limit for the random chunk size. Defaults to 128.

    Returns:
        int: A random chunk size between 2kb and 'maxsize' kilobytes.

    Raises:
        ValueError: If maxsize is set to a value less than 2.
    """
    return random.randint(minsize, maxsize)


def check_uid_availability(
    metagraph: "bt.metagraph.Metagraph", uid: int, vpermit_tao_limit: int
) -> bool:
    """Check if uid is available. The UID should be available if it is serving and has less than vpermit_tao_limit stake
    Args:
        metagraph (:obj: bt.metagraph.Metagraph): Metagraph object
        uid (int): uid to be checked
        vpermit_tao_limit (int): Validator permit tao limit
    Returns:
        bool: True if uid is available, False otherwise
    """
    # Filter non serving axons.
    if not metagraph.axons[uid].is_serving:
        return False
    # Filter validator permit > 1024 stake.
    if metagraph.validator_permit[uid]:
        if metagraph.S[uid] > vpermit_tao_limit:
            return False
    # Available otherwise.
    return True


def ttl_cache(maxsize=128, ttl=10):
    """A simple TTL cache decorator for functions with a single argument."""

    def wrapper_cache(func):
        cache = functools.lru_cache(maxsize=maxsize)(func)
        last_time = time.time()

        @functools.wraps(func)
        def wrapped_func(*args, **kwargs):
            nonlocal last_time
            current_time = time.time()
            if current_time - last_time > ttl:
                cache.cache_clear()
                last_time = current_time
            return cache(*args, **kwargs)

        return wrapped_func

    return wrapper_cache


def current_block_hash(self):
    """
    Get the current block hash with caching.

    Args:
        subtensor (bittensor.subtensor.Subtensor): The subtensor instance to use for getting the current block hash.

    Returns:
        str: The current block hash.
    """
    return self.subtensor.get_block_hash(self.subtensor.get_current_block())


def get_block_seed(self):
    """
    Get the block seed for the current block.

    Args:
        subtensor (bittensor.subtensor.Subtensor): The subtensor instance to use for getting the block seed.

    Returns:
        int: The block seed.
    """
    block_hash = current_block_hash(self)
    bt.logging.trace(f"block hash in get_block_seed: {block_hash}")
    return int(block_hash, 16)


def get_pseudorandom_uids(self, uids, k):
    """
    Get a list of pseudorandom uids from the given list of uids.

    Args:
        subtensor (bittensor.subtensor.Subtensor): The subtensor instance to use for getting the block_seed.
        uids (list): The list of uids to generate pseudorandom uids from.

    Returns:
        list: A list of pseudorandom uids.
    """
    block_seed = get_block_seed(self)
    pyrandom.seed(block_seed)

    # Ensure k is not larger than the number of uids
    k = min(k, len(uids))

    sampled = pyrandom.sample(uids, k=k)
    bt.logging.debug(f"get_pseudorandom_uids() sampled: {k} | {sampled}")
    return sampled


def get_available_uids(self, exclude: list = None):
    """Returns all available uids from the metagraph.

    Returns:
        uids (torch.LongTensor): All available uids.
    """
    avail_uids = []

    for uid in range(self.metagraph.n.item()):
        uid_is_available = check_uid_availability(
            self.metagraph, uid, self.config.neuron.vpermit_tao_limit
        )
        if uid_is_available and (exclude is None or uid not in exclude):
            avail_uids.append(uid)
    bt.logging.debug(f"returning available uids: {avail_uids}")
    return avail_uids


# TODO: update this to use the block hash seed paradigm so that we don't get uids that are unavailable
def get_random_uids(
    self, k: int, exclude: List[int] = None, seed: int = None
) -> torch.LongTensor:
    """Returns k available random uids from the metagraph.
    Args:
        k (int): Number of uids to return.
        exclude (List[int]): List of uids to exclude from the random sampling.
    Returns:
        uids (torch.LongTensor): Randomly sampled available uids.
    Notes:
        If `k` is larger than the number of available `uids`, set `k` to the number of available `uids`.
    """
    candidate_uids = []
    avail_uids = []

    for uid in range(self.metagraph.n.item()):
        uid_is_available = check_uid_availability(
            self.metagraph, uid, self.config.neuron.vpermit_tao_limit
        )
        uid_is_not_excluded = exclude is None or uid not in exclude

        if uid_is_available and uid_is_not_excluded:
            candidate_uids.append(uid)
        elif uid_is_available:
            avail_uids.append(uid)

    # If not enough candidate_uids, supplement from avail_uids, ensuring they're not in exclude list
    if len(candidate_uids) < k:
        additional_uids_needed = k - len(candidate_uids)
        filtered_avail_uids = [uid for uid in avail_uids if uid not in exclude]
        additional_uids = random.sample(
            filtered_avail_uids, min(additional_uids_needed, len(filtered_avail_uids))
        )
        candidate_uids.extend(additional_uids)

    # Safeguard against trying to sample more than what is available
    num_to_sample = min(k, len(candidate_uids))
    if seed:  # use block hash seed if provided
        random.seed(seed)
    uids = random.sample(candidate_uids, num_to_sample)
    bt.logging.debug(f"returning available uids: {uids}")
    return uids


def get_all_validators_vtrust(
    self,
    vpermit_tao_limit: int,
    vtrust_threshold: float = 0.0,
    return_hotkeys: bool = False,
):
    """
    Retrieves the hotkeys of all validators in the network. This method is used to
    identify the validators and their corresponding hotkeys, which are essential
    for various network operations, including blacklisting and peer validation.
    Qualifications for validator peers:
        - stake > threshold (e.g. 500, may vary per subnet)
        - validator permit (implied with vtrust score)
        - validator trust score > threshold (e.g. 0.5)
    Returns:
        List[str]: A list of hotkeys corresponding to all the validators in the network.
    """
    vtrusted_uids = [
        uid for uid in torch.where(self.metagraph.validator_trust > vtrust_threshold)[0]
    ]
    stake_uids = [
        uid for uid in vtrusted_uids if self.metagraph.S[uid] > vpermit_tao_limit
    ]
    return (
        [self.metagraph.hotkeys[uid] for uid in stake_uids]
        if return_hotkeys
        else stake_uids
    )


def get_all_validators(self, return_hotkeys=False):
    """
    Retrieve all validator UIDs from the metagraph. Optionally, return their hotkeys instead.

    Args:
        return_hotkeys (bool): If True, returns the hotkeys of the validators; otherwise, returns the UIDs.

    Returns:
        list: A list of validator UIDs or hotkeys, depending on the value of return_hotkeys.
    """
    # Determine validator axons to query from metagraph
    vpermits = self.metagraph.validator_permit
    vpermit_uids = [uid for uid, permit in enumerate(vpermits) if permit]
    vpermit_uids = torch.where(vpermits)[0]
    query_idxs = torch.where(
        self.metagraph.S[vpermit_uids] > self.config.neuron.vpermit_tao_limit
    )[0]
    query_uids = vpermit_uids[query_idxs].tolist()

    return (
        [self.metagraph.hotkeys[uid] for uid in query_uids]
        if return_hotkeys
        else query_uids
    )


def get_all_miners(self):
    """
    Retrieve all miner UIDs from the metagraph, excluding those that are validators.

    Returns:
        list: A list of UIDs of miners.
    """
    # Determine miner axons to query from metagraph
    vuids = get_all_validators(self)
    return [uid for uid in self.metagraph.uids.tolist() if uid not in vuids]


def get_query_miners(self, k=20, exlucde=None):
    """
    Obtain a list of miner UIDs selected pseudorandomly based on the current block hash.

    Args:
        k (int): The number of miner UIDs to retrieve.

    Returns:
        list: A list of pseudorandomly selected miner UIDs.
    """
    # Determine miner axons to query from metagraph with pseudorandom block_hash seed
    muids = get_all_miners(self)
    if exlucde is not None:
        muids = [muid for muid in muids if muid not in exlucde]
    return get_pseudorandom_uids(self, muids, k=k)


def get_query_validators(self, k=3):
    """
    Obtain a list of available validator UIDs selected pseudorandomly based on the current block hash.

    Args:
        k (int): The number of available miner UIDs to retreive.

    Returns:
        list: A list of pseudorandomly selected available validator UIDs
    """
    vuids = get_all_validators(self)
    return get_pseudorandom_uids(self, uids=vuids, k=k)


async def get_available_query_miners(
    self, k, exclude: List[int] = None, exclude_full: bool = False
):
    """
    Obtain a list of available miner UIDs selected pseudorandomly based on the current block hash.

    Args:
        k (int): The number of available miner UIDs to retrieve.

    Returns:
        list: A list of pseudorandomly selected available miner UIDs.
    """
    # Determine miner axons to query from metagraph with pseudorandom block_hash seed
    muids = get_available_uids(self, exclude=exclude)
    bt.logging.debug(f"get_available_query_miners() available uids: {muids}")
    if exclude_full:
        muids_nonfull = [
            uid
            for uid in muids
            if not await hotkey_at_capacity(self.metagraph.hotkeys[uid], self.database)
        ]
        bt.logging.debug(f"available uids nonfull: {muids_nonfull}")
    return get_pseudorandom_uids(self, muids, k=k)


def get_current_validator_uid_pseudorandom(self):
    """
    Retrieve a single validator UID selected pseudorandomly based on the current block hash.

    Returns:
        int: A pseudorandomly selected validator UID.
    """
    block_seed = get_block_seed(self)
    pyrandom.seed(block_seed)
    vuids = get_query_validators(self)
    return pyrandom.choice(vuids)


def get_current_validtor_uid_round_robin(self):
    """
    Retrieve a validator UID using a round-robin selection based on the current block and epoch length.

    Returns:
        int: The UID of the validator selected via round-robin.
    """
    vuids = get_all_validators(self)
    vidx = self.subtensor.get_current_block() // 100 % len(vuids)
    return vuids[vidx]


def generate_efficient_combinations(available_uids, R):
    """
    Generates all possible combinations of UIDs for a given redundancy factor.

    Args:
        available_uids (list): A list of UIDs that are available for storing data.
        R (int): The redundancy factor specifying the number of UIDs to be used for each chunk of data.

    Returns:
        list: A list of tuples, where each tuple contains a combination of UIDs.

    Raises:
        ValueError: If the redundancy factor is greater than the number of available UIDs.
    """

    if R > len(available_uids):
        raise ValueError(
            "Redundancy factor cannot be greater than the number of available UIDs."
        )

    # Generate all combinations of available UIDs for the redundancy factor
    uid_combinations = list(combinations(available_uids, R))

    return uid_combinations


def assign_combinations_to_hashes_by_block_hash(self, hashes, combinations):
    """
    Assigns combinations of UIDs to each data chunk hash based on a pseudorandom seed derived from the blockchain's current block hash.

    Args:
        subtensor: The subtensor instance used to obtain the current block hash for pseudorandom seed generation.
        hashes (list): A list of hashes, where each hash represents a unique data chunk.
        combinations (list): A list of UID combinations, where each combination is a tuple of UIDs.

    Returns:
        dict: A dictionary mapping each chunk hash to a pseudorandomly selected combination of UIDs.

    Raises:
        ValueError: If there are not enough unique UID combinations for the number of data chunk hashes.
    """

    if len(hashes) > len(combinations):
        raise ValueError(
            "Not enough unique UID combinations for the given redundancy factor and number of hashes."
        )
    block_seed = get_block_seed(self)
    pyrandom.seed(block_seed)

    # Shuffle once and then iterate in order for assignment
    pyrandom.shuffle(combinations)
    return {hash_val: combinations[i] for i, hash_val in enumerate(hashes)}


def assign_combinations_to_hashes(hashes, combinations):
    """
    Assigns combinations of UIDs to each data chunk hash in a pseudorandom manner.

    Args:
        hashes (list): A list of hashes, where each hash represents a unique data chunk.
        combinations (list): A list of UID combinations, where each combination is a tuple of UIDs.

    Returns:
        dict: A dictionary mapping each chunk hash to a pseudorandomly selected combination of UIDs.

    Raises:
        ValueError: If there are not enough unique UID combinations for the number of data chunk hashes.
    """

    if len(hashes) > len(combinations):
        raise ValueError(
            "Not enough unique UID combinations for the given redundancy factor and number of hashes."
        )

    # Shuffle once and then iterate in order for assignment
    pyrandom.shuffle(combinations)
    return {hash_val: combinations[i] for i, hash_val in enumerate(hashes)}


def optimal_chunk_size(
    data_size,
    num_available_uids,
    R,
    min_chunk_size=MIN_CHUNK_SIZE,
    max_chunk_size=MAX_CHUNK_SIZE,
):
    """
    Determines the optimal chunk size for data distribution, taking into account the total data size,
    the number of available UIDs, and the desired redundancy factor. The function aims to balance
    the chunk size between specified minimum and maximum limits, considering the efficient utilization
    of UIDs and the number of chunks that can be created.

    Args:
        data_size (int): The total size of the data to be distributed, in bytes.
        num_available_uids (int): The number of available UIDs that can be assigned to data chunks.
        R (int): The redundancy factor, defining how many UIDs each data chunk should be associated with.
        min_chunk_size (int, optional): The minimum permissible size for each data chunk, in bytes.
                                        Defaults to a predefined MIN_CHUNK_SIZE.
        max_chunk_size (int, optional): The maximum permissible size for each data chunk, in bytes.
                                        Defaults to a predefined MAX_CHUNK_SIZE.

    Returns:
        int: The calculated optimal size for each data chunk, in bytes. The chunk size is optimized to
             ensure efficient distribution across the available UIDs while respecting the minimum
             and maximum chunk size constraints.

    Note:
        The optimal chunk size is crucial for balancing data distribution and storage efficiency in
        distributed systems or parallel processing scenarios. This function ensures that each chunk
        is large enough to be meaningful yet small enough to allow for diverse distribution across
        different UIDs, adhering to the specified redundancy factor.
    """
    # Estimate the number of chunks based on redundancy and available UIDs
    # Ensuring that we do not exceed the number of available UIDs
    max_chunks = num_available_uids // R

    # Calculate the ideal chunk size based on the estimated number of chunks
    if max_chunks > 0:
        ideal_chunk_size = data_size / max_chunks
    else:
        ideal_chunk_size = max_chunk_size

    # Ensure the chunk size is within the specified bounds
    chunk_size = max(min_chunk_size, min(ideal_chunk_size, max_chunk_size))

    # Return data size if smaller than chunk size
    if chunk_size > data_size:
        return data_size

    return int(chunk_size)


def compute_chunk_distribution(
    self, data, R, k, min_chunk_size=MIN_CHUNK_SIZE, max_chunk_size=MAX_CHUNK_SIZE
):
    """
    Computes the distribution of data chunks to UIDs for data distribution.

    Args:
        subtensor: The subtensor instance used to obtain the current block hash for pseudorandom seed generation.
        data (bytes): The data to be distributed.
        R (int): The redundancy factor for each data chunk.
        k (int): The number of UIDs to be used for each data chunk.
        min_chunk_size (int): The minimum size for each data chunk, in bytes.
        max_chunk_size (int): The maximum size for each data chunk, in bytes.

    Returns:
        dict: A dictionary mapping each chunk hash to a pseudorandomly selected combination of UIDs.
    """
    available_uids = get_random_uids(self, k=k)

    data_size = len(data)
    chunk_size = optimal_chunk_size(
        data_size, len(available_uids), R, min_chunk_size, max_chunk_size
    )

    # Ensure chunk size is not larger than data size
    if chunk_size > data_size:
        chunk_size = data_size
    uid_combinations = generate_efficient_combinations(available_uids, R)

    # Create a generator for chunking the data
    data_chunks = chunk_data_generator(data, chunk_size)

    # Use multiprocessing to process chunks in parallel
    block_seed = get_block_seed(self)

    # Pre-shuffle the UID combinations
    pyrandom.seed(block_seed)
    pyrandom.shuffle(uid_combinations)

    # Process each chunk and yield it's distribution of UIDs
    for i, chunk in enumerate(data_chunks):
        yield {hash_data(chunk): {"chunk": chunk, "uids": uid_combinations[i]}}


def partition_uids(available_uids, R):
    """
    Partitions the available UIDs into non-overlapping groups of size R.

    Args:
        available_uids (list): List of available UIDs.
        R (int): Size of each group (redundancy factor).

    Returns:
        list of tuples: A list where each tuple contains a unique group of UIDs.
    """
    return [tuple(available_uids[i : i + R]) for i in range(0, len(available_uids), R)]


def adjust_uids_to_multiple(available_uids, R):
    """
    Adjusts the list of available UIDs to ensure its length is a multiple of R.

    Args:
        available_uids (list): The original list of available UIDs.
        R (int): The redundancy factor.

    Returns:
        list: A modified list of UIDs with a length that is a multiple of R.
    """
    # Calculate the maximum number of complete groups of R that can be formed
    max_complete_groups = len(available_uids) // R

    # Adjust the list length to be a multiple of R
    adjusted_length = max_complete_groups * R
    return available_uids[:adjusted_length]


async def compute_chunk_distribution_mut_exclusive_numpy_reuse_uids_yield(
    self, data, R, k
):
    """
    Asynchronously computes and yields chunk distributions for given data, considering the redundancy
    factor and the number of query miners. This function splits the data into chunks, assigns a group
    of miners to each chunk, and handles redundancy by reusing UIDs when necessary.

    Parameters:
        data (bytes): The data to be distributed in chunks across the network.
        R (int): Redundancy factor indicating the number of times each chunk should be replicated.
        k (int): The number of unique identifiers (UIDs) or miners to be involved in the distribution.

    Yields:
        dict: A dictionary for each chunk containing its hash, the chunk data itself, and the UIDs of
              the miners assigned to it.

    Raises:
        ValueError: If the redundancy factor R is greater than the number of available UIDs.

    Note:
        - This function is essential for distributed storage systems where data needs to be stored
          redundantly across multiple nodes.
        - It ensures that each data chunk is stored by R different miners for redundancy.
        - The distribution of chunks takes into account the availability of miners and may reuse UIDs
          to meet the required redundancy factor.
        - The yielded chunks can be used to parallelize storage operations across the network.
    """
    available_uids = await get_available_query_miners(self, k=k)
    data_size = len(data)
    chunk_size = optimal_chunk_size(data_size, len(available_uids), R)
    available_uids = adjust_uids_to_multiple(available_uids, R)

    if R > len(available_uids):
        raise ValueError(
            "Redundancy factor cannot be greater than the number of available UIDs."
        )

    # Create initial UID groups
    initial_uid_groups = partition_uids(available_uids, R)
    uid_groups = list(initial_uid_groups)

    # If more groups are needed, start reusing UIDs
    total_chunks_needed = data_size // chunk_size
    while len(uid_groups) < total_chunks_needed:
        for group in cycle(initial_uid_groups):
            if len(uid_groups) >= total_chunks_needed:
                break
            uid_groups.append(group)

    data_chunks = chunk_data_generator(data, chunk_size)
    for chunk, uid_group in zip(data_chunks, uid_groups):
        chunk_hash = hash_data(chunk)
        yield {"chunk_hash": chunk_hash, "chunk": chunk, "uids": uid_group.tolist()}


def calculate_chunk_indices(data_size, chunk_size):
    """
    Calculate the start and end indices for each chunk.

    :param data_size: The total size of the data to be chunked.
    :param chunk_size: The chunk size.
    :return: A list of tuples, each tuple containing the start and end index of a chunk.
    """
    indices = []
    num_chunks = math.ceil(data_size / chunk_size)

    for i in range(num_chunks):
        start_idx = i * chunk_size
        end_idx = min(start_idx + chunk_size, data_size)
        indices.append((start_idx, end_idx))

        # Adjust the end index for the last chunk if necessary
        if i == num_chunks - 1 and end_idx < data_size:
            indices[-1] = (start_idx, data_size)

    return indices


def calculate_chunk_indices_from_num_chunks(data_size, num_chunks):
    """
    Calculate the start and end indices for each chunk.

    :param data_size: The total size of the data to be chunked.
    :param num_chunks: The desired number of chunks.
    :return: A list of tuples, each tuple containing the start and end index of a chunk.
    """
    chunk_size = max(1, data_size // num_chunks)  # Determine the size of each chunk
    indices = []

    for i in range(num_chunks):
        start_idx = i * chunk_size
        end_idx = min(start_idx + chunk_size, data_size)
        indices.append((start_idx, end_idx))

        # Adjust the end index for the last chunk if necessary
        if i == num_chunks - 1 and end_idx < data_size:
            indices[-1] = (start_idx, data_size)

    return indices


async def compute_chunk_distribution_mut_exclusive_numpy_reuse_uids(
    self, data_size, R, k, chunk_size=None, exclude=None
):
    """
    Asynchronously computes a distribution of data chunks across a set of unique identifiers (UIDs),
    taking into account redundancy and chunk size optimization. This function is useful for distributing
    data across a network of nodes or miners in a way that ensures redundancy and optimal utilization.

    Parameters:
        self: Reference to the class instance from which this method is called.
        data_size (int): The total size of the data to be distributed, in bytes.
        R (int): Redundancy factor, denoting the number of times each chunk should be replicated.
        k (int): The number of unique identifiers (UIDs) to be involved in the distribution.
        chunk_size (int, optional): The size of each data chunk. If not provided, an optimal chunk size
                                    is calculated based on the data size and the number of UIDs.

    Yields:
        dict: A dictionary representing a chunk's metadata, including its size, start index, end index,
              the UIDs assigned to it, and its index in the chunk sequence.

    Raises:
        ValueError: If the redundancy factor R is greater than the number of available UIDs.

    Note:
        - This function is designed to be used in distributed storage or processing systems where
          data needs to be split and stored across multiple nodes with redundancy.
        - It evenly divides the data into chunks and assigns UIDs to each chunk while ensuring that
          the redundancy requirements are met.
    """

    available_uids = await get_available_query_miners(self, k=k, exclude=exclude)
    chunk_size = chunk_size or optimal_chunk_size(data_size, len(available_uids), R)
    available_uids = adjust_uids_to_multiple(available_uids, R)
    chunk_indices = calculate_chunk_indices(data_size, chunk_size)

    if R > len(available_uids):
        raise ValueError(
            "Redundancy factor cannot be greater than the number of available UIDs."
        )

    # Create initial UID groups
    initial_uid_groups = partition_uids(available_uids, R)
    uid_groups = list(initial_uid_groups)

    # If more groups are needed, start reusing UIDs
    total_chunks_needed = data_size // chunk_size
    while len(uid_groups) < total_chunks_needed:
        for group in cycle(initial_uid_groups):
            if len(uid_groups) >= total_chunks_needed:
                break
            uid_groups.append(group)

    for i, ((start, end), uid_group) in enumerate(zip(chunk_indices, uid_groups)):
        yield {
            "chunk_size": chunk_size,
            "start_idx": start,
            "end_idx": end,
            "uids": uid_group,
            "chunk_index": i,
        }


<<<<<<< HEAD
def get_rebalance_script_path(current_dir):
    project_root = os.path.join(current_dir, "..")
    project_root = os.path.normpath(project_root)
    script_path = os.path.join(project_root, "scripts", "rebalance_deregistration.sh")
    return script_path
=======
def get_current_epoch(subtensor, netuid=21):
    registered_at = 2009702
    blocks_since_registration = subtensor.get_current_block() - registered_at
    current_epoch = blocks_since_registration // subtensor.tempo(netuid)
    return current_epoch
>>>>>>> ed029e6b
<|MERGE_RESOLUTION|>--- conflicted
+++ resolved
@@ -799,16 +799,15 @@
         }
 
 
-<<<<<<< HEAD
 def get_rebalance_script_path(current_dir):
     project_root = os.path.join(current_dir, "..")
     project_root = os.path.normpath(project_root)
     script_path = os.path.join(project_root, "scripts", "rebalance_deregistration.sh")
     return script_path
-=======
+
+
 def get_current_epoch(subtensor, netuid=21):
     registered_at = 2009702
     blocks_since_registration = subtensor.get_current_block() - registered_at
     current_epoch = blocks_since_registration // subtensor.tempo(netuid)
-    return current_epoch
->>>>>>> ed029e6b
+    return current_epoch
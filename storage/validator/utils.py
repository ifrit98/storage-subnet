--- conflicted
+++ resolved
@@ -149,13 +149,9 @@
     }
 
     # Scale the rewards by these normalized scores
-<<<<<<< HEAD
     for i, uid in enumerate(uids):
         rewards[i] *= uid_to_normalized_score.get(uid, 0)
-=======
-    for idx, (uid, _) in enumerate(sorted_axon_times):
-        rewards[idx] *= normalized_scores[idx]
->>>>>>> 238ca768
+
 
     return rewards
 

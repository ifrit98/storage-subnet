# The MIT License (MIT)
# Copyright © 2023 Yuma Rao
# Copyright © 2023 philanthrope

# Permission is hereby granted, free of charge, to any person obtaining a copy of this software and associated
# documentation files (the “Software”), to deal in the Software without restriction, including without limitation
# the rights to use, copy, modify, merge, publish, distribute, sublicense, and/or sell copies of the Software,
# and to permit persons to whom the Software is furnished to do so, subject to the following conditions:

# The above copyright notice and this permission notice shall be included in all copies or substantial portions of
# the Software.

# THE SOFTWARE IS PROVIDED “AS IS”, WITHOUT WARRANTY OF ANY KIND, EXPRESS OR IMPLIED, INCLUDING BUT NOT LIMITED TO
# THE WARRANTIES OF MERCHANTABILITY, FITNESS FOR A PARTICULAR PURPOSE AND NONINFRINGEMENT. IN NO EVENT SHALL
# THE AUTHORS OR COPYRIGHT HOLDERS BE LIABLE FOR ANY CLAIM, DAMAGES OR OTHER LIABILITY, WHETHER IN AN ACTION
# OF CONTRACT, TORT OR OTHERWISE, ARISING FROM, OUT OF OR IN CONNECTION WITH THE SOFTWARE OR THE USE OR OTHER
# DEALINGS IN THE SOFTWARE.

import os
import sys
import copy
import json
import time
import torch
import base64
import typing
import asyncio
import aioredis
import argparse
import traceback
import bittensor as bt

from pprint import pformat
from Crypto.Random import get_random_bytes, random

from storage import protocol
from storage.validator.event import EventSchema
from storage.shared.ecc import setup_CRS, ecc_point_to_hex
from storage.validator.utils import get_random_chunksize, get_available_query_miners
from storage.validator.verify import verify_challenge_with_seed
from storage.validator.reward import apply_reward_scores
from storage.validator.database import (
    get_metadata_for_hotkey_and_hash,
    update_metadata_for_data_hash,
)

from storage.validator.bonding import (
    update_statistics,
    get_tier_factor,
)


async def handle_challenge(self, uid: int) -> typing.Tuple[bool, protocol.Challenge]:
    """
    Handles a challenge sent to a miner and verifies the response.

    Parameters:
    - uid (int): The UID of the miner being challenged.

    Returns:
    - Tuple[bool, protocol.Challenge]: A tuple containing the verification result and the challenge.
    """
    hotkey = self.metagraph.hotkeys[uid]
    keys = await self.database.hkeys(f"hotkey:{hotkey}")
    bt.logging.trace(f"{len(keys)} hashes pulled for hotkey {hotkey}")
    if keys == []:
        bt.logging.debug(
            f"No hashes found for hotkey {hotkey} | uid {uid}. Returning dummy response."
        )
        # Create a dummy response to send back
        dummy_response = protocol.Challenge(
            challenge_hash="",
            chunk_size=0,
            g="",
            h="",
            curve="",
            challenge_index=0,
            seed="",
        )
        return None, [dummy_response]  # no data found associated with this miner hotkey

    data_hash = random.choice(keys).decode("utf-8")
    data = await get_metadata_for_hotkey_and_hash(hotkey, data_hash, self.database)

    if self.config.neuron.verbose:
        bt.logging.trace(f"Challenge lookup key: {data_hash}")
        # bt.logging.trace(f"Challenge data: {data}")

    try:
        chunk_size = (
            self.config.neuron.override_chunk_size
            if self.config.neuron.override_chunk_size > 0
            else get_random_chunksize(
                minsize=self.config.neuron.min_chunk_size,
                maxsize=max(
                    self.config.neuron.min_chunk_size,
                    data["size"] // self.config.neuron.chunk_factor,
                ),
            )
        )
    except:
        bt.logging.error(
            f"Failed to get chunk size {self.config.neuron.min_chunk_size} | {self.config.neuron.chunk_factor} | {data['size'] // self.config.neuron.chunk_factor}"
        )
        chunk_size = 0

    num_chunks = (
        data["size"] // chunk_size if data["size"] > chunk_size else data["size"]
    )
    if self.config.neuron.verbose:
        bt.logging.trace(f"challenge data size : {data['size']}")
        bt.logging.trace(f"challenge chunk size: {chunk_size}")
        bt.logging.trace(f"challenge num chunks: {num_chunks}")

    # Setup new Common-Reference-String for this challenge
    g, h = setup_CRS()

    synapse = protocol.Challenge(
        challenge_hash=data_hash,
        chunk_size=chunk_size,
        g=ecc_point_to_hex(g),
        h=ecc_point_to_hex(h),
        curve="P-256",
        challenge_index=random.choice(range(num_chunks)),
        seed=get_random_bytes(32).hex(),
    )

    axon = self.metagraph.axons[uid]

    response = await self.dendrite(
        [axon],
        synapse,
        deserialize=True,
        timeout=self.config.neuron.challenge_timeout,
    )
    verified = verify_challenge_with_seed(response[0], synapse.seed)

    if verified:
        data["prev_seed"] = synapse.seed
        await update_metadata_for_data_hash(hotkey, data_hash, data, self.database)

    # Record the time taken for the challenge
    return verified, response


async def challenge_data(self):
    """
    Initiates a series of challenges to miners, verifying their data storage through the network's consensus mechanism.

    Asynchronously challenge and see who returns the data fastest (passes verification), and rank them highest
    """

    def remove_indices_from_tensor(tensor, indices_to_remove):
        # Sort indices in descending order to avoid index out of range error
        sorted_indices = sorted(indices_to_remove, reverse=True)
        for index in sorted_indices:
            tensor = torch.cat([tensor[:index], tensor[index + 1 :]])
        return tensor

    event = EventSchema(
        task_name="Challenge",
        successful=[],
        completion_times=[],
        task_status_messages=[],
        task_status_codes=[],
        block=self.subtensor.get_current_block(),
        uids=[],
        step_length=0.0,
        best_uid=-1,
        best_hotkey="",
        rewards=[],
    )

    start_time = time.time()
    tasks = []
    uids = await get_available_query_miners(
        self, k=self.config.neuron.challenge_sample_size
    )
    bt.logging.debug(f"challenge uids {uids}")
    responses = []
    for uid in uids:
        tasks.append(asyncio.create_task(handle_challenge(self, uid)))
    responses = await asyncio.gather(*tasks)

<<<<<<< HEAD
    # if self.config.neuron.verbose and self.config.neuron.log_responses:
    #     [
    #         bt.logging.trace(f"Challenge response {uid} | {str(response)}")
    #         for uid, response in zip(uids, responses)
    #         if response != None
    #     ]

=======
>>>>>>> f91ca3a5
    # Compute the rewards for the responses given the prompt.
    rewards: torch.FloatTensor = torch.zeros(len(responses), dtype=torch.float32).to(
        self.device
    )

    remove_reward_idxs = []
    for idx, (uid, (verified, response)) in enumerate(zip(uids, responses)):
        # bt.logging.trace(
        #     f"Challenge idx {idx} uid {uid} verified {verified} response {str(response)}"
        # )

        hotkey = self.metagraph.hotkeys[uid]

        if verified == None:
            # This hotkey was not found in the database, remove it from the rewards tensor
            bt.logging.debug(
                f"Hotkey {hotkey} | uid {uid} not found in database. Removing from rewards tensor."
            )
            remove_reward_idxs.append(idx)
            continue  # We don't have any data for this hotkey, skip it.

        # Update the challenge statistics
        await update_statistics(
            ss58_address=hotkey,
            success=verified,
            task_type="challenge",
            database=self.database,
        )

        # Apply reward for this challenge
        tier_factor = await get_tier_factor(hotkey, self.database)
        rewards[idx] = 1.0 * tier_factor if verified else 0.0

        # Log the event data for this specific challenge
        event.uids.append(uid)
        event.successful.append(verified)
        event.completion_times.append(response[0].dendrite.process_time)
        event.task_status_messages.append(response[0].dendrite.status_message)
        event.task_status_codes.append(response[0].dendrite.status_code)
        event.rewards.append(rewards[idx].item())

    bt.logging.debug(
        f"challenge_data() rewards: {rewards} | uids {uids} hotkeys {[self.metagraph.hotkeys[uid] for uid in uids]}"
    )

    # Calculate the total step length for all challenges
    event.step_length = time.time() - start_time

    if len(responses) == 0:
        bt.logging.debug(f"Received zero hashes from miners, returning event early.")
        return event

    # Remove UIDs without hashes (don't punish new miners that have no challenges yet)
    uids, responses = zip(
        *[
            (uid, response[0])
            for (uid, (verified, response)) in zip(uids, responses)
            if verified != None
        ]
    )
    bt.logging.debug(
        f"challenge_data() full rewards: {rewards} | uids {uids} | uids to remove {remove_reward_idxs}"
    )
    rewards = remove_indices_from_tensor(rewards, remove_reward_idxs)
    bt.logging.debug(f"challenge_data() kept rewards: {rewards} | uids {uids}")

    bt.logging.trace("Applying challenge rewards")
    apply_reward_scores(
        self,
        uids,
        responses,
        rewards,
        timeout=self.config.neuron.challenge_timeout,
        mode="minmax",
    )

    # Determine the best UID based on rewards
    if event.rewards:
        best_index = max(range(len(event.rewards)), key=event.rewards.__getitem__)
        event.best_uid = event.uids[best_index]
        event.best_hotkey = self.metagraph.hotkeys[event.best_uid]

    return event<|MERGE_RESOLUTION|>--- conflicted
+++ resolved
@@ -182,16 +182,6 @@
         tasks.append(asyncio.create_task(handle_challenge(self, uid)))
     responses = await asyncio.gather(*tasks)
 
-<<<<<<< HEAD
-    # if self.config.neuron.verbose and self.config.neuron.log_responses:
-    #     [
-    #         bt.logging.trace(f"Challenge response {uid} | {str(response)}")
-    #         for uid, response in zip(uids, responses)
-    #         if response != None
-    #     ]
-
-=======
->>>>>>> f91ca3a5
     # Compute the rewards for the responses given the prompt.
     rewards: torch.FloatTensor = torch.zeros(len(responses), dtype=torch.float32).to(
         self.device

--- conflicted
+++ resolved
@@ -240,18 +240,11 @@
     bt.logging.trace("Applying challenge rewards")
     apply_reward_scores(
         self,
-<<<<<<< HEAD
-        uids,
-        responses,
-        rewards,
-        timeout=30,
-=======
         uids=uids,
         responses=responses,
         rewards=rewards,
         data_sizes=data_sizes,
         timeout=self.config.neuron.challenge_timeout,
->>>>>>> 4fddde04
     )
 
     # Determine the best UID based on rewards

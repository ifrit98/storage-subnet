# The MIT License (MIT)
# Copyright © 2023 Yuma Rao
# Copyright © 2023 philanthrope

# Permission is hereby granted, free of charge, to any person obtaining a copy of this software and associated
# documentation files (the “Software”), to deal in the Software without restriction, including without limitation
# the rights to use, copy, modify, merge, publish, distribute, sublicense, and/or sell copies of the Software,
# and to permit persons to whom the Software is furnished to do so, subject to the following conditions:

# The above copyright notice and this permission notice shall be included in all copies or substantial portions of
# the Software.

# THE SOFTWARE IS PROVIDED “AS IS”, WITHOUT WARRANTY OF ANY KIND, EXPRESS OR IMPLIED, INCLUDING BUT NOT LIMITED TO
# THE WARRANTIES OF MERCHANTABILITY, FITNESS FOR A PARTICULAR PURPOSE AND NONINFRINGEMENT. IN NO EVENT SHALL
# THE AUTHORS OR COPYRIGHT HOLDERS BE LIABLE FOR ANY CLAIM, DAMAGES OR OTHER LIABILITY, WHETHER IN AN ACTION
# OF CONTRACT, TORT OR OTHERWISE, ARISING FROM, OUT OF OR IN CONNECTION WITH THE SOFTWARE OR THE USE OR OTHER
# DEALINGS IN THE SOFTWARE.

# Utils for weights setting on chain.

import wandb
import torch
import bittensor as bt
from storage.validator.state import ttl_get_block
from storage import __spec_version__ as spec_version


def should_set_weights(self) -> bool:
    # Check if enough epoch blocks have elapsed since the last epoch.
    if self.config.neuron.disable_set_weights:
        return False

<<<<<<< HEAD
    if self.config.neuron.verbose:
        bt.logging.debug(f"prev_step_block: {self.prev_step_block}")
        bt.logging.debug(
            f"a) ttl % epoch_length: {ttl_get_block(self) % self.config.neuron.epoch_length}"
        )
        bt.logging.debug(
            f"b) prev_step_block % epoch_length: {self.prev_step_block % self.config.neuron.epoch_length}"
        )
        bt.logging.debug(
            f"should set weights (a < b): {ttl_get_block(self) % self.config.neuron.epoch_length < self.prev_step_block % self.config.neuron.epoch_length}"
        )
=======
>>>>>>> d1e4b19c
    return (
        ttl_get_block(self) % self.config.neuron.epoch_length
        < self.prev_step_block % self.config.neuron.epoch_length
    )


def set_weights(self):
    # Calculate the average reward for each uid across non-zero values.
    # Replace any NaN values with 0.
    raw_weights = torch.nn.functional.normalize(self.moving_averaged_scores, p=1, dim=0)
    bt.logging.trace("raw_weights", raw_weights)
    bt.logging.trace("top10 values", raw_weights.sort()[0])
    bt.logging.trace("top10 uids", raw_weights.sort()[1])

    # Process the raw weights to final_weights via subtensor limitations.
    (
        processed_weight_uids,
        processed_weights,
    ) = bt.utils.weight_utils.process_weights_for_netuid(
        uids=self.metagraph.uids.to("cpu"),
        weights=raw_weights.to("cpu"),
        netuid=self.config.netuid,
        subtensor=self.subtensor,
        metagraph=self.metagraph,
    )
    bt.logging.trace("processed_weights", processed_weights)
    bt.logging.trace("processed_weight_uids", processed_weight_uids)

    # Set the weights on chain via our subtensor connection.
    result = self.subtensor.set_weights(
        wallet=self.wallet,
        netuid=self.config.netuid,
        uids=processed_weight_uids,
        weights=processed_weights,
        wait_for_finalization=False,
        version_key=spec_version,
    )
    if result is True:
        bt.logging.info("set_weights on chain successfully!")
    else:
        bt.logging.error("set_weights failed")<|MERGE_RESOLUTION|>--- conflicted
+++ resolved
@@ -30,20 +30,6 @@
     if self.config.neuron.disable_set_weights:
         return False
 
-<<<<<<< HEAD
-    if self.config.neuron.verbose:
-        bt.logging.debug(f"prev_step_block: {self.prev_step_block}")
-        bt.logging.debug(
-            f"a) ttl % epoch_length: {ttl_get_block(self) % self.config.neuron.epoch_length}"
-        )
-        bt.logging.debug(
-            f"b) prev_step_block % epoch_length: {self.prev_step_block % self.config.neuron.epoch_length}"
-        )
-        bt.logging.debug(
-            f"should set weights (a < b): {ttl_get_block(self) % self.config.neuron.epoch_length < self.prev_step_block % self.config.neuron.epoch_length}"
-        )
-=======
->>>>>>> d1e4b19c
     return (
         ttl_get_block(self) % self.config.neuron.epoch_length
         < self.prev_step_block % self.config.neuron.epoch_length

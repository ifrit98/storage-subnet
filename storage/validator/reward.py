# The MIT License (MIT)
# Copyright © 2023 Yuma Rao
# Copyright © 2023 philanthrope

# Permission is hereby granted, free of charge, to any person obtaining a copy of this software and associated
# documentation files (the “Software”), to deal in the Software without restriction, including without limitation
# the rights to use, copy, modify, merge, publish, distribute, sublicense, and/or sell copies of the Software,
# and to permit persons to whom the Software is furnished to do so, subject to the following conditions:

# The above copyright notice and this permission notice shall be included in all copies or substantial portions of
# the Software.

# THE SOFTWARE IS PROVIDED “AS IS”, WITHOUT WARRANTY OF ANY KIND, EXPRESS OR IMPLIED, INCLUDING BUT NOT LIMITED TO
# THE WARRANTIES OF MERCHANTABILITY, FITNESS FOR A PARTICULAR PURPOSE AND NONINFRINGEMENT. IN NO EVENT SHALL
# THE AUTHORS OR COPYRIGHT HOLDERS BE LIABLE FOR ANY CLAIM, DAMAGES OR OTHER LIABILITY, WHETHER IN AN ACTION
# OF CONTRACT, TORT OR OTHERWISE, ARISING FROM, OUT OF OR IN CONNECTION WITH THE SOFTWARE OR THE USE OR OTHER
# DEALINGS IN THE SOFTWARE.


import torch
import numpy as np
import bittensor as bt
from bittensor import Synapse
from typing import Union, List
from functools import partial

from storage.validator.verify import (
    verify_store_with_seed,
    verify_challenge_with_seed,
    verify_retrieve_with_seed,
)
from storage.validator.bonding import update_statistics, get_tier_factor
from storage.validator.event import EventSchema

from storage.constants import (
    STORE_FAILURE_REWARD,
    RETRIEVAL_FAILURE_REWARD,
    CHALLENGE_FAILURE_REWARD,
)
from storage.protocol import Store, Retrieve, Challenge


def adjusted_sigmoid(x, steepness=1, shift=0):
    """
    Adjusted sigmoid function.

    This function is a modified version of the sigmoid function that is shifted
    to the right by a certain amount.
    """
    return 1 / (1 + np.exp(-steepness * (x - shift)))


def adjusted_sigmoid_inverse(x, steepness=1, shift=0):
    """
    Inverse of the adjusted sigmoid function.

    This function is a modified version of the sigmoid function that is shifted to
    the right by a certain amount but inverted such that low completion times are
    rewarded and high completions dimes are punished.
    """
    return 1 / (1 + np.exp(steepness * (x - shift)))


def calculate_sigmoid_params(timeout):
    """
    Calculate sigmoid parameters based on the timeout value.

    Args:
    - timeout (float): The current timeout value.

    Returns:
    - tuple: A tuple containing the 'steepness' and 'shift' values for the current timeout.
    """
    base_timeout = 1
    base_steepness = 5
    base_shift = 0.6

    # Calculate the ratio of the current timeout to the base timeout
    ratio = timeout / base_timeout

    # Calculate steepness and shift based on the pattern
    steepness = base_steepness / ratio
    shift = base_shift * ratio

    return steepness, shift


def get_sorted_response_times(uids, responses, timeout: float):
    """
    Sorts a list of axons based on their response times.

    This function pairs each uid with its corresponding axon's response time,
    and then sorts this list in ascending order. Lower response times are considered better.

    Args:
        uids (List[int]): List of unique identifiers for each axon.
        responses (List[Response]): List of Response objects corresponding to each axon.

    Returns:
        List[Tuple[int, float]]: A sorted list of tuples, where each tuple contains an axon's uid and its response time.

    Example:
        >>> get_sorted_response_times([1, 2, 3], [response1, response2, response3])
        [(2, 0.1), (1, 0.2), (3, 0.3)]
    """
    axon_times = [
        (
            uids[idx],
            response.dendrite.process_time
            if response.dendrite.process_time is not None
            else timeout,
        )
        for idx, response in enumerate(responses)
    ]
    # Sorting in ascending order since lower process time is better
    sorted_axon_times = sorted(axon_times, key=lambda x: x[1])
    bt.logging.debug(f"sorted_axon_times: {sorted_axon_times}")
    return sorted_axon_times


def sigmoid_normalize(process_times, timeout):
    # Center the completion times around 0 for effective sigmoid scaling
    centered_times = process_times - np.mean(process_times)

    # Calculate steepness and shift based on timeout
    steepness, shift = calculate_sigmoid_params(timeout)

    # Apply adjusted sigmoid function to scale the times
    return adjusted_sigmoid_inverse(centered_times, steepness, shift)


def min_max_normalize(times):
    """
    Normalizes the response times using Min-Max scaling.
    Args:
        times (List[float]): A list of response times.
    Returns:
        List[float]: Normalized response times scaled between 0 and 1.
    """
    if times == []:
        return []
    min_time = min(times)
    max_time = max(times)
    range_time = max_time - min_time
    if range_time == 0:
        # Avoid division by zero in case all times are the same
        return [0.5 for _ in times]
    return [(time - max_time) / range_time for time in times]


def scale_rewards(uids, responses, rewards, timeout: float):
    """
    Scales the rewards for each axon based on their response times using sigmoid normalization.
    Args:
        uids (List[int]): A list of unique identifiers for each axon.
        responses (List[Response]): A list of Response objects corresponding to each axon.
        rewards (List[float]): A list of initial reward values for each axon.
        timeout (float): The timeout value used for response time calculations.
    Returns:
        List[float]: A list of scaled rewards for each axon.
    """
    sorted_axon_times = get_sorted_response_times(uids, responses, timeout=timeout)

    # Extract only the process times
    process_times = [proc_time for _, proc_time in sorted_axon_times]

    # Normalize the response times
    normalized_times = sigmoid_normalize(process_times, timeout)

    # Create a dictionary mapping UIDs to normalized times
    uid_to_normalized_time = {
        uid: normalized_time
        for (uid, _), normalized_time in zip(sorted_axon_times, normalized_times)
    }
    bt.logging.debug(
        f"scale_rewards_sigmoid() uid_to_normalized_time: {uid_to_normalized_time}"
    )
    # Scale the rewards with normalized times
    for i, uid in enumerate(uids):
        normalized_time_for_uid = uid_to_normalized_time[uid]
        rewards[i] += rewards[i] * normalized_time_for_uid
    bt.logging.debug(f"scale_rewards_sigmoid() rewards: {rewards}")
    return rewards


def apply_reward_scores(
<<<<<<< HEAD
    self, uids, responses, rewards, timeout: float
=======
    self,
    uids,
    responses,
    rewards,
    total_batch_size: int,
    timeout: float,
    mode: str = "sigmoid",
>>>>>>> ed029e6b
):
    """
    Adjusts the moving average scores for a set of UIDs based on their response times and reward values.

    This should reflect the distribution of axon response times

    Parameters:
        uids (List[int]): A list of UIDs for which rewards are being applied.
        responses (List[Response]): A list of response objects received from the nodes.
        rewards (torch.FloatTensor): A tensor containing the computed reward values.
        total_batch_size (int): The total batch size used for the forward pass.
        timeout (float): The timeout value used for response time calculations.
        mode (str): The normalization mode to use. Can be either 'sigmoid' or 'minmax'.
    """
<<<<<<< HEAD
=======

    def zeros_with_same_length(n):
        length = len(str(abs(n)))
        return int("1" + "0" * (length - 1))

    if mode not in ["sigmoid", "minmax"]:
        raise ValueError(f"Invalid mode: {mode}")
>>>>>>> ed029e6b

    if self.config.neuron.verbose:
        bt.logging.debug(f"Applying rewards: {rewards}")
        bt.logging.debug(f"Reward shape: {rewards.shape}")
        bt.logging.debug(f"UIDs: {uids}")

<<<<<<< HEAD
    scaled_rewards = scale_rewards(uids, responses, rewards, timeout=timeout)
=======
    # Normalize rewards based on total batch size
    bt.logging.debug(f"Total batch size: {total_batch_size}")
    bt.logging.debug(f"Prenormalized rewards: {rewards}")
    rebal_size = zeros_with_same_length(total_batch_size)
    rewards = [(reward / total_batch_size) * rebal_size for reward in rewards]
    bt.logging.debug(f"Normalized rewards: {rewards}")

    # Scale rewards based on response times
    scaled_rewards = scale_rewards(uids, responses, rewards, timeout=timeout, mode=mode)
>>>>>>> ed029e6b
    bt.logging.debug(f"apply_reward_scores() Scaled rewards: {scaled_rewards}")

    # Compute forward pass rewards
    # shape: [ metagraph.n ]
    scattered_rewards: torch.FloatTensor = self.moving_averaged_scores.scatter(
        0, torch.tensor(uids).to(self.device), torch.tensor(scaled_rewards)
    ).to(self.device)
    bt.logging.trace(f"Scattered rewards: {scattered_rewards}")

    # Update moving_averaged_scores with rewards produced by this step.
    # shape: [ metagraph.n ]
    alpha: float = self.config.neuron.moving_average_alpha
    self.moving_averaged_scores: torch.FloatTensor = alpha * scattered_rewards + (
        1 - alpha
    ) * self.moving_averaged_scores.to(self.device)
    bt.logging.trace(f"Updated moving avg scores: {self.moving_averaged_scores}")


async def create_reward_vector(
    self,
    synapse: Union[Store, Retrieve, Challenge],
    rewards: torch.FloatTensor,
    uids: List[int],
    responses: List[Synapse],
    event: EventSchema,
    callback: callable,
    fail_callback: callable,
):
    # Determine if the commitment is valid
    success = False
    if isinstance(synapse, Store):
        verify_fn = partial(
            verify_store_with_seed,
            b64_encrypted_data=synapse.encrypted_data,
            seed=synapse.seed,
        )
        task_type = "store"
        failure_reward = STORE_FAILURE_REWARD
    elif isinstance(synapse, Retrieve):
        verify_fn = partial(verify_retrieve_with_seed, seed=synapse.seed)
        task_type = "retrieve"
        failure_reward = RETRIEVAL_FAILURE_REWARD
    elif isinstance(synapse, Challenge):
        verify_fn = partial(verify_challenge_with_seed, seed=synapse.seed)
        task_type = "challenge"
        failure_reward = CHALLENGE_FAILURE_REWARD
    else:
        raise ValueError(f"Invalid synapse type: {type(synapse)}")

    for idx, (uid, response) in enumerate(zip(uids, responses)):
        # Verify the commitment
        hotkey = self.metagraph.hotkeys[uid]

        # Determine if the commitment is valid
        success = verify_fn(synapse=response)
        if success:
            bt.logging.debug(
                f"Successfully verified {synapse.__class__} commitment from UID: {uid} | hotkey: {hotkey}"
            )
            await callback(hotkey, idx, uid, response)
        else:
            bt.logging.error(
                f"create_reward_vector() Failed to verify store commitment from UID: {uid} | hotkey: {hotkey}"
            )
            fail_callback(uid)

        # Update the storage statistics
        await update_statistics(
            ss58_address=hotkey,
            success=success,
            task_type=task_type,
            database=self.database,
        )

        # Apply reward for this task
        tier_factor = await get_tier_factor(hotkey, self.database)
        rewards[idx] = 1.0 * tier_factor if success else failure_reward * tier_factor

        event.successful.append(success)
        event.uids.append(uid)
        event.completion_times.append(response.dendrite.process_time)
        event.task_status_messages.append(response.dendrite.status_message)
        event.task_status_codes.append(response.dendrite.status_code)<|MERGE_RESOLUTION|>--- conflicted
+++ resolved
@@ -184,9 +184,6 @@
 
 
 def apply_reward_scores(
-<<<<<<< HEAD
-    self, uids, responses, rewards, timeout: float
-=======
     self,
     uids,
     responses,
@@ -194,7 +191,6 @@
     total_batch_size: int,
     timeout: float,
     mode: str = "sigmoid",
->>>>>>> ed029e6b
 ):
     """
     Adjusts the moving average scores for a set of UIDs based on their response times and reward values.
@@ -209,8 +205,6 @@
         timeout (float): The timeout value used for response time calculations.
         mode (str): The normalization mode to use. Can be either 'sigmoid' or 'minmax'.
     """
-<<<<<<< HEAD
-=======
 
     def zeros_with_same_length(n):
         length = len(str(abs(n)))
@@ -218,16 +212,12 @@
 
     if mode not in ["sigmoid", "minmax"]:
         raise ValueError(f"Invalid mode: {mode}")
->>>>>>> ed029e6b
 
     if self.config.neuron.verbose:
         bt.logging.debug(f"Applying rewards: {rewards}")
         bt.logging.debug(f"Reward shape: {rewards.shape}")
         bt.logging.debug(f"UIDs: {uids}")
 
-<<<<<<< HEAD
-    scaled_rewards = scale_rewards(uids, responses, rewards, timeout=timeout)
-=======
     # Normalize rewards based on total batch size
     bt.logging.debug(f"Total batch size: {total_batch_size}")
     bt.logging.debug(f"Prenormalized rewards: {rewards}")
@@ -237,7 +227,6 @@
 
     # Scale rewards based on response times
     scaled_rewards = scale_rewards(uids, responses, rewards, timeout=timeout, mode=mode)
->>>>>>> ed029e6b
     bt.logging.debug(f"apply_reward_scores() Scaled rewards: {scaled_rewards}")
 
     # Compute forward pass rewards

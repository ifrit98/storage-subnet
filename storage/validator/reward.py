# The MIT License (MIT)
# Copyright © 2023 Yuma Rao
# Copyright © 2023 philanthrope

# Permission is hereby granted, free of charge, to any person obtaining a copy of this software and associated
# documentation files (the “Software”), to deal in the Software without restriction, including without limitation
# the rights to use, copy, modify, merge, publish, distribute, sublicense, and/or sell copies of the Software,
# and to permit persons to whom the Software is furnished to do so, subject to the following conditions:

# The above copyright notice and this permission notice shall be included in all copies or substantial portions of
# the Software.

# THE SOFTWARE IS PROVIDED “AS IS”, WITHOUT WARRANTY OF ANY KIND, EXPRESS OR IMPLIED, INCLUDING BUT NOT LIMITED TO
# THE WARRANTIES OF MERCHANTABILITY, FITNESS FOR A PARTICULAR PURPOSE AND NONINFRINGEMENT. IN NO EVENT SHALL
# THE AUTHORS OR COPYRIGHT HOLDERS BE LIABLE FOR ANY CLAIM, DAMAGES OR OTHER LIABILITY, WHETHER IN AN ACTION
# OF CONTRACT, TORT OR OTHERWISE, ARISING FROM, OUT OF OR IN CONNECTION WITH THE SOFTWARE OR THE USE OR OTHER
# DEALINGS IN THE SOFTWARE.


import sys
import torch
import numpy as np
import bittensor as bt
from bittensor import Synapse
from pprint import pformat
from typing import Union, List

from .verify import (
    verify_store_with_seed,
    verify_challenge_with_seed,
    verify_retrieve_with_seed,
)
from .database import add_metadata_to_hotkey
from .bonding import update_statistics, get_tier_factor
from .event import EventSchema

from storage.protocol import Store, Retrieve, Challenge


def adjusted_sigmoid(x, steepness=1, shift=0):
    """
    Adjusted sigmoid function.

    This function is a modified version of the sigmoid function that is shifted
    to the right by a certain amount.
    """
    return 1 / (1 + np.exp(-steepness * (x - shift)))


def adjusted_sigmoid_inverse(x, steepness=1, shift=0):
    """
    Inverse of the adjusted sigmoid function.

    This function is a modified version of the sigmoid function that is shifted to
    the right by a certain amount but inverted such that low completion times are
    rewarded and high completions dimes are punished.
    """
    return 1 / (1 + np.exp(steepness * (x - shift)))


def calculate_sigmoid_params(timeout):
    """
    Calculate sigmoid parameters based on the timeout value.

    Args:
    - timeout (float): The current timeout value.

    Returns:
    - tuple: A tuple containing the 'steepness' and 'shift' values for the current timeout.
    """
    base_timeout = 1  # 10
    base_steepness = 10  # 1
    base_shift = 0.3  # 4

    # Calculate the ratio of the current timeout to the base timeout
    ratio = timeout / base_timeout

    # Calculate steepness and shift based on the pattern
    steepness = base_steepness / ratio
    shift = base_shift * ratio

    return steepness, shift


def scale_rewards_with_adjusted_sigmoid(process_times, rewards, timeout):
    """
    Applies an adjusted sigmoid function to scale rewards based on the processing times of axons.
    This function modifies the rewards based on an adjusted sigmoid function, where the steepness and
    shift of the sigmoid curve are determined by the timeout value. This scaling method rewards faster
    processing times with higher rewards, while slower times are penalized by reducing the rewards.
    Args:
        process_times (List[float]): A list of processing times for each axon.
        rewards (List[float]): A list of initial reward values for each axon.
        timeout (float): The timeout value used to determine the steepness and shift of the sigmoid function.
    Returns:
        List[float]: A list of rewards scaled according to the adjusted sigmoid function.
    """
    # Center the completion times around 0 for effective sigmoid scaling
    centered_times = process_times - np.mean(process_times)

    # Calculate steepness and shift based on timeout
    steepness, shift = calculate_sigmoid_params(timeout)

    # Apply adjusted sigmoid function to scale the times
    scaled_scores = adjusted_sigmoid(centered_times, steepness, shift)

    # Scale the rewards with sigmoid scores
    for i in range(len(rewards)):
        rewards[i] += rewards[i] * scaled_scores[i]

    return rewards


def get_sorted_response_times(uids, responses, timeout: float):
    """
    Sorts a list of axons based on their response times.

    This function pairs each uid with its corresponding axon's response time,
    and then sorts this list in ascending order. Lower response times are considered better.

    Args:
        uids (List[int]): List of unique identifiers for each axon.
        responses (List[Response]): List of Response objects corresponding to each axon.

    Returns:
        List[Tuple[int, float]]: A sorted list of tuples, where each tuple contains an axon's uid and its response time.

    Example:
        >>> get_sorted_response_times([1, 2, 3], [response1, response2, response3])
        [(2, 0.1), (1, 0.2), (3, 0.3)]
    """
    axon_times = [
        (
            uids[idx],
            response.dendrite.process_time
            if response.dendrite.process_time != None
            else timeout,
        )
        for idx, response in enumerate(responses)
    ]
    # Sorting in ascending order since lower process time is better
    sorted_axon_times = sorted(axon_times, key=lambda x: x[1])
    bt.logging.debug(f"sorted_axon_times: {sorted_axon_times}")
    return sorted_axon_times


def scale_rewards_by_response_time(uids, responses, rewards, timeout: float):
    """
    Scales the rewards for each axon based on their response times using an adjusted sigmoid function.
    This function first sorts the axons based on their response times and then applies a sigmoid scaling
    to the rewards. This scaling rewards faster response times while penalizing slower ones, based on the
    timeout parameter.
    Args:
        uids (List[int]): A list of unique identifiers for each axon.
        responses (List[Response]): A list of Response objects corresponding to each axon.
        rewards (List[float]): A list of initial reward values for each axon.
        timeout (float): The timeout value used to calculate sigmoid scaling parameters.
    Returns:
        List[float]: A list of scaled rewards for each axon.
    """
    sorted_axon_times = get_sorted_response_times(uids, responses, timeout=timeout)

    # Extract only the process times
    process_times = [proc_time for _, proc_time in sorted_axon_times]

    bt.logging.trace(f"rewards before sigmoid: {rewards}")

    # Scale the rewards by these normalized scores
    scaled_rewards = scale_rewards_with_adjusted_sigmoid(
        process_times, rewards, timeout
    )

    bt.logging.trace(f"rewards after sigmoid : {rewards}")
    return scaled_rewards


def min_max_normalize(times):
    """
    Normalizes the response times using Min-Max scaling.
    Args:
        times (List[float]): A list of response times.
    Returns:
        List[float]: Normalized response times scaled between 0 and 1.
    """
    if times == []:
        return []
    min_time = min(times)
    max_time = max(times)
    range_time = max_time - min_time
    if range_time == 0:
        # Avoid division by zero in case all times are the same
        return [0.5 for _ in times]
    return [(time - min_time) / range_time for time in times]


def scale_rewards_by_min_max(uids, responses, rewards, timeout: float):
    """
    Scales the rewards for each axon based on their response times using Min-Max normalization.
    Args:
        uids (List[int]): A list of unique identifiers for each axon.
        responses (List[Response]): A list of Response objects corresponding to each axon.
        rewards (List[float]): A list of initial reward values for each axon.
        timeout (float): The timeout value used for response time calculations.
    Returns:
        List[float]: A list of scaled rewards for each axon.
    """
    sorted_axon_times = get_sorted_response_times(uids, responses, timeout=timeout)

    # Extract only the process times
    process_times = [proc_time for _, proc_time in sorted_axon_times]

    # Normalize the response times
    normalized_times = min_max_normalize(process_times)

    # Create a dictionary mapping UIDs to normalized times
    uid_to_normalized_time = {
        uid: normalized_time
        for (uid, _), normalized_time in zip(sorted_axon_times, normalized_times)
    }
<<<<<<< HEAD

=======
    bt.logging.debug(
        f"scale_rewards_by_min_max() uid_to_normalized_time: {uid_to_normalized_time}"
    )
>>>>>>> fdf102ac
    # Scale the rewards with normalized times
    for i, uid in enumerate(uids):
        normalized_time_for_uid = uid_to_normalized_time[uid]
        rewards[i] += rewards[i] * normalized_time_for_uid
    bt.logging.debug(f"scale_rewards_by_min_max() rewards: {rewards}")
    return rewards


def apply_reward_scores(
    self, uids, responses, rewards, timeout: float, mode: str = "sigmoid"
):
    """
    Adjusts the moving average scores for a set of UIDs based on their response times and reward values.

    This should reflect the distribution of axon response times (minmax norm)

    Parameters:
        uids (List[int]): A list of UIDs for which rewards are being applied.
        responses (List[Response]): A list of response objects received from the nodes.
        rewards (torch.FloatTensor): A tensor containing the computed reward values.
    """
    if mode not in ["sigmoid", "minmax"]:
        raise ValueError(f"Invalid mode: {mode}")

    if self.config.neuron.verbose:
        bt.logging.debug(f"Applying rewards: {rewards}")
        bt.logging.debug(f"Reward shape: {rewards.shape}")
        bt.logging.debug(f"UIDs: {uids}")

    scaled_rewards = (
        scale_rewards_by_response_time(uids, responses, rewards, timeout=timeout)
        if mode == "sigmoid"
        else scale_rewards_by_min_max(uids, responses, rewards, timeout=timeout)
    )
    bt.logging.debug(f"apply_reward_scores() Scaled rewards: {scaled_rewards}")

    # Compute forward pass rewards
    # shape: [ metagraph.n ]
    scattered_rewards: torch.FloatTensor = self.moving_averaged_scores.scatter(
        0, torch.tensor(uids).to(self.device), scaled_rewards
    ).to(self.device)
    bt.logging.trace(f"Scattered rewards: {scattered_rewards}")

    # Update moving_averaged_scores with rewards produced by this step.
    # shape: [ metagraph.n ]
    alpha: float = self.config.neuron.moving_average_alpha
    self.moving_averaged_scores: torch.FloatTensor = alpha * scattered_rewards + (
        1 - alpha
    ) * self.moving_averaged_scores.to(self.device)
    bt.logging.trace(f"Updated moving avg scores: {self.moving_averaged_scores}")


from functools import partial


async def create_reward_vector(
    self,
    synapse: Union[Store, Retrieve, Challenge],
    rewards: torch.FloatTensor,
    uids: List[int],
    responses: List[Synapse],
    event: EventSchema,
    callback: callable,
    fail_callback: callable,
):
    # Determine if the commitment is valid
    success = False
    if isinstance(synapse, Store):
        verify_fn = partial(
            verify_store_with_seed,
            b64_encrypted_data=synapse.encrypted_data,
            seed=synapse.seed,
        )
        task_type = "store"
    elif isinstance(synapse, Retrieve):
        verify_fn = partial(verify_retrieve_with_seed, seed=synapse.seed)
        task_type = "retrieve"
    elif isinstance(synapse, Challenge):
        verify_fn = partial(verify_challenge_with_seed, seed=synapse.seed)
        task_type = "challenge"
    else:
        raise ValueError(f"Invalid synapse type: {type(synapse)}")

    for idx, (uid, response) in enumerate(zip(uids, responses)):
        # Verify the commitment
        hotkey = self.metagraph.hotkeys[uid]

        # Determine if the commitment is valid
        success = verify_fn(synapse=response)
        if success:
            bt.logging.debug(
                f"Successfully verified {synapse.__class__} commitment from UID: {uid} | hotkey: {hotkey}"
            )
            await callback(hotkey, idx, uid, response)
        else:
            bt.logging.error(
                f"create_reward_vector() Failed to verify store commitment from UID: {uid} | hotkey: {hotkey}"
            )
            fail_callback(uid)

        # Update the storage statistics
        await update_statistics(
            ss58_address=hotkey,
            success=success,
            task_type=task_type,
            database=self.database,
        )

        # Apply reward for this task
        tier_factor = await get_tier_factor(hotkey, self.database)
        rewards[idx] = 1.0 * tier_factor if success else 0.0

        event.successful.append(success)
        event.uids.append(uid)
        event.completion_times.append(response.dendrite.process_time)
        event.task_status_messages.append(response.dendrite.status_message)
        event.task_status_codes.append(response.dendrite.status_code)<|MERGE_RESOLUTION|>--- conflicted
+++ resolved
@@ -217,13 +217,9 @@
         uid: normalized_time
         for (uid, _), normalized_time in zip(sorted_axon_times, normalized_times)
     }
-<<<<<<< HEAD
-
-=======
     bt.logging.debug(
         f"scale_rewards_by_min_max() uid_to_normalized_time: {uid_to_normalized_time}"
     )
->>>>>>> fdf102ac
     # Scale the rewards with normalized times
     for i, uid in enumerate(uids):
         normalized_time_for_uid = uid_to_normalized_time[uid]

# The MIT License (MIT)
# Copyright © 2023 Yuma Rao
# Copyright © 2023 philanthrope

# Permission is hereby granted, free of charge, to any person obtaining a copy of this software and associated
# documentation files (the “Software”), to deal in the Software without restriction, including without limitation
# the rights to use, copy, modify, merge, publish, distribute, sublicense, and/or sell copies of the Software,
# and to permit persons to whom the Software is furnished to do so, subject to the following conditions:

# The above copyright notice and this permission notice shall be included in all copies or substantial portions of
# the Software.

# THE SOFTWARE IS PROVIDED “AS IS”, WITHOUT WARRANTY OF ANY KIND, EXPRESS OR IMPLIED, INCLUDING BUT NOT LIMITED TO
# THE WARRANTIES OF MERCHANTABILITY, FITNESS FOR A PARTICULAR PURPOSE AND NONINFRINGEMENT. IN NO EVENT SHALL
# THE AUTHORS OR COPYRIGHT HOLDERS BE LIABLE FOR ANY CLAIM, DAMAGES OR OTHER LIABILITY, WHETHER IN AN ACTION
# OF CONTRACT, TORT OR OTHERWISE, ARISING FROM, OUT OF OR IN CONNECTION WITH THE SOFTWARE OR THE USE OR OTHER
# DEALINGS IN THE SOFTWARE.

import sys
import time
import torch
import base64
import typing
import asyncio
import bittensor as bt

from pprint import pformat
from Crypto.Random import get_random_bytes, random

from storage import protocol
from storage.constants import RETRIEVAL_FAILURE_REWARD
from storage.shared.ecc import hash_data
from storage.validator.event import EventSchema
from storage.validator.verify import verify_retrieve_with_seed
from storage.validator.reward import apply_reward_scores
from storage.validator.database import (
    get_metadata_for_hotkey,
    get_metadata_for_hotkey_and_hash,
    update_metadata_for_data_hash,
    get_ordered_metadata,
    retrieve_encryption_payload,
)
from storage.validator.bonding import update_statistics, get_tier_factor

from storage.validator.network import ping_uids, ping_and_retry_uids
from storage.validator.reward import create_reward_vector


async def handle_retrieve(self, uid):
    bt.logging.trace(f"handle_retrieve uid: {uid}")
    hotkey = self.metagraph.hotkeys[uid]
    keys = await self.database.hkeys(f"hotkey:{hotkey}")

    if keys == []:
        bt.logging.warning(
            f"handle_retrieve() No data found for uid: {uid} | hotkey: {hotkey}"
        )
        # Create a dummy response to send back
        return None, ""

    data_hash = random.choice(keys).decode("utf-8")
    bt.logging.trace(f"handle_retrieve() data_hash: {data_hash}")

    data = await get_metadata_for_hotkey_and_hash(
        hotkey, data_hash, self.database, self.config.neuron.verbose
    )
    axon = self.metagraph.axons[uid]

    synapse = protocol.Retrieve(
        data_hash=data_hash,
        seed=get_random_bytes(32).hex(),
    )
    response = await self.dendrite(
        [axon],
        synapse,
        deserialize=False,
        timeout=60,
    )

    try:
        bt.logging.trace(f"Fetching AES payload from UID: {uid}")

        # Load the data for this miner from validator storage
        data = await get_metadata_for_hotkey_and_hash(
            hotkey, data_hash, self.database, self.config.neuron.verbose
        )

        # If we reach here, this miner has passed verification. Update the validator storage.
        data["prev_seed"] = synapse.seed
        await update_metadata_for_data_hash(hotkey, data_hash, data, self.database)
        bt.logging.trace(f"Updated metadata for UID: {uid} with data: {pformat(data)}")
        # TODO: get a temp link from the server to send back to the client instead

    except Exception as e:
        bt.logging.error(
            f"Failed to retrieve data from UID {uid} | hotkey {hotkey} with error: {e}"
        )

    return response[0], data_hash, synapse.seed


async def retrieve_data(
    self, data_hash: str = None
) -> typing.Tuple[bytes, typing.Callable]:
    """
    Retrieves and verifies data from the network, ensuring integrity and correctness of the data associated with the given hash.

    Parameters:
        data_hash (str): The hash of the data to be retrieved.

    Returns:
        The retrieved data if the verification is successful.
    """

    # Initialize event schema
    event = EventSchema(
        task_name="Retrieve",
        successful=[],
        completion_times=[],
        task_status_messages=[],
        task_status_codes=[],
        block=self.subtensor.get_current_block(),
        uids=[],
        step_length=0.0,
        best_uid=-1,
        best_hotkey="",
        rewards=[],
        set_weights=[],
    )

    start_time = time.time()

    uids, _ = await ping_and_retry_uids(self, k=10)

    # Ensure that each UID has data to retreive. If not, skip it.
    uids = [
        uid
        for uid in uids
        if await get_metadata_for_hotkey(self.metagraph.hotkeys[uid], self.database)
        != {}
    ]
    bt.logging.debug(f"retrieve() UIDs to query   : {uids}")
    bt.logging.debug(
        f"retrieve() Hotkeys to query: {[self.metagraph.hotkeys[uid] for uid in uids]}"
    )

    tasks = []
    for uid in uids:
        tasks.append(asyncio.create_task(handle_retrieve(self, uid)))
    response_tuples = await asyncio.gather(*tasks)

    if self.config.neuron.verbose and self.config.neuron.log_responses:
        [
            bt.logging.trace(
                f"Retrieve response: {uid} | {pformat(response.axon.dict())}"
            )
            for uid, (response, _, _) in zip(uids, response_tuples)
        ]
    rewards: torch.FloatTensor = torch.zeros(
        len(response_tuples), dtype=torch.float32
    ).to(self.device)

    decoded_data = b""
    data_sizes = []
    for idx, (uid, (response, data_hash, seed)) in enumerate(
        zip(uids, response_tuples)
    ):
        hotkey = self.metagraph.hotkeys[uid]

        if response is None:
            bt.logging.debug(f"No response: skipping retrieve for uid {uid}")
            continue  # We don't have any data for this hotkey, skip it.

        # Collect data sizes from responses
        data_sizes.append(sys.getsizeof(response.data))

        # Get the tier factor for this miner to determine the total reward
        tier_factor = await get_tier_factor(hotkey, self.database)
        try:
            decoded_data = base64.b64decode(response.data)
        except Exception as e:
            bt.logging.error(
                f"retrieve() Failed to decode data from UID: {uids[idx]} with error {e}"
            )
            rewards[idx] = RETRIEVAL_FAILURE_REWARD * tier_factor

            # Update the retrieve statistics
            await update_statistics(
                ss58_address=hotkey,
                success=False,
                task_type="retrieve",
                database=self.database,
            )
            continue

        if str(hash_data(decoded_data)) != data_hash:
            bt.logging.error(
                f"retrieve() Hash of received data does not match expected hash! {str(hash_data(decoded_data))} != {data_hash}"
            )
            rewards[idx] = RETRIEVAL_FAILURE_REWARD * tier_factor

            # Update the retrieve statistics
            await update_statistics(
                ss58_address=hotkey,
                success=False,
                task_type="retrieve",
                database=self.database,
            )
            continue

        success = verify_retrieve_with_seed(response, seed)
        if not success:
            bt.logging.error(
                f"data verification failed! {pformat(response.axon.dict())}"
            )
            rewards[idx] = (
                RETRIEVAL_FAILURE_REWARD * tier_factor
            )  # Losing use data is unacceptable, harsh punishment
        else:
            # Success. Reward based on miner tier
            bt.logging.trace("Getting tier factor for hotkey {}".format(hotkey))
            rewards[idx] = 1.0 * tier_factor

        bt.logging.trace(
            f"retrieve() Updating retreival success=={success} for hotkey {hotkey}"
        )
        await update_statistics(
            ss58_address=hotkey,
            success=success,
            task_type="retrieve",
            database=self.database,
        )

        event.uids.append(uid)
        event.successful.append(success)
        event.completion_times.append(time.time() - start_time)
        event.task_status_messages.append(response.dendrite.status_message)
        event.task_status_codes.append(response.dendrite.status_code)
        event.rewards.append(rewards[idx].item())

    bt.logging.debug(f"retrieve() rewards: {rewards}")
    apply_reward_scores(
        self,
<<<<<<< HEAD
        uids,
        [response_tuple[0] for response_tuple in response_tuples],
        rewards,
        timeout=60,
=======
        uids=uids,
        responses=[response_tuple[0] for response_tuple in response_tuples],
        rewards=rewards,
        data_sizes=data_sizes,
        timeout=self.config.neuron.retrieve_timeout,
>>>>>>> 4fddde04
    )

    # Determine the best UID based on rewards
    if event.rewards:
        best_index = max(range(len(event.rewards)), key=event.rewards.__getitem__)
        event.best_uid = event.uids[best_index]
        event.best_hotkey = self.metagraph.hotkeys[event.best_uid]

    return decoded_data, event


# TODO: apply ping before retries to ensure that the miner is online and not wait around for a timeout
async def retrieve_broadband(self, full_hash: str):
    """
    Asynchronously retrieves and verifies data from the network based on a given hash, ensuring
    the integrity and correctness of the data. This method orchestrates the retrieval process across
    multiple miners, reconstructs the data from chunks, and verifies its integrity.

    Parameters:
        full_hash (str): The hash of the data to be retrieved, representing its unique identifier on the network.

    Returns:
        tuple: A tuple containing the reconstructed data and its associated encryption payload.

    Raises:
        Exception: If no metadata is found for the given hash or if there are issues during the retrieval process.

    Note:
        - This function is a critical component of data retrieval in a distributed storage system.
        - It handles concurrent requests to multiple miners and assembles the data chunks based on
        ordered metadata.
        - In case of discrepancies in data size, the function logs a warning for potential data integrity issues.
    """
    semaphore = asyncio.Semaphore(self.config.neuron.semaphore_size)

    async def retrieve_chunk_group(chunk_hash, chunk_size, uids):
        event = EventSchema(
            task_name="Store",
            successful=[],
            completion_times=[],
            task_status_messages=[],
            task_status_codes=[],
            block=self.subtensor.get_current_block(),
            uids=[],
            step_length=0.0,
            best_uid="",
            best_hotkey="",
            rewards=[],
            moving_averaged_scores=[],
        )

        synapse = protocol.Retrieve(
            data_hash=chunk_hash,
            seed=get_random_bytes(32).hex(),
        )

        axons = [self.metagraph.axons[uid] for uid in uids]
        responses = await self.dendrite(
            axons,
            synapse,
            deserialize=False,
            timeout=60,
        )

        # Compute the rewards for the responses given proc time.
        rewards: torch.FloatTensor = torch.zeros(
            len(responses), dtype=torch.float32
        ).to(self.device)

        async def success(hotkey, idx, uid, response):
            bt.logging.debug(f"Stored data in database with key: {hotkey}")

        failed_uids = []

        def failure(uid):
            failed_uids.append(uid)

        await create_reward_vector(
            self, synapse, rewards, uids, responses, event, success, failure
        )
        event.rewards.extend(rewards.tolist())
        bt.logging.debug(f"Updated reward scores: {rewards.tolist()}")

        apply_reward_scores(
            self,
<<<<<<< HEAD
            uids,
            responses,
            rewards,
            timeout=60,
=======
            uids=uids,
            responses=responses,
            rewards=rewards,
            data_sizes=[chunk_size * len(responses)],
            timeout=self.config.neuron.retrieve_timeout,
>>>>>>> 4fddde04
        )

        # Determine the best UID based on rewards
        if event.rewards:
            best_index = max(range(len(event.rewards)), key=event.rewards.__getitem__)
            event.best_uid = event.uids[best_index]
            event.best_hotkey = self.metagraph.hotkeys[event.best_uid]

        return responses, synapse.seed

    # Get the chunks you need to reconstruct IN order
    ordered_metadata = await get_ordered_metadata(full_hash, self.database)
    if ordered_metadata == []:
        bt.logging.error(f"No metadata found for full hash: {full_hash}")
        return None

    # Get the hotkeys/uids to query
    tasks = []
    total_size = 0
    bt.logging.debug(f"ordered metadata: {pformat(ordered_metadata)}")
    # TODO: change this to use retrieve_mutually_exclusive_hotkeys_full_hash
    # to avoid possibly double querying miners for greater retrieval efficiency

    async with semaphore:
        for chunk_metadata in ordered_metadata:
            bt.logging.debug(f"chunk metadata: {chunk_metadata}")

            # Ensure still registered before trying to retrieve
            uids = [
                self.metagraph.hotkeys.index(hotkey)
                for hotkey in chunk_metadata["hotkeys"]
                if hotkey in self.metagraph.hotkeys
            ]

            # Don't waste time waiting on UIDs that are nonresponsive anyway
            uids, _ = await ping_uids(self, uids=uids)
            total_size += chunk_metadata["size"]
            tasks.append(
                asyncio.create_task(
                    retrieve_chunk_group(
                        chunk_metadata["chunk_hash"], chunk_metadata["chunk_size"], uids
                    )
                )
            )
        responses = await asyncio.gather(*tasks)

        chunks = {}
        # TODO: make these asyncio tasks and use .to_thread() to avoid blocking
        for i, (response_group, seed) in enumerate(responses):
            for response in response_group:
                if response.dendrite.status_code != 200:
                    bt.logging.debug(f"failed response: {response.axon.dict()}")
                    continue
                verified = verify_retrieve_with_seed(response, seed)
                if verified:
                    # Add to final chunks dict
                    if i not in list(chunks.keys()):
                        bt.logging.debug(
                            f"Adding chunk {i} to chunks, size: {sys.getsizeof(response.data)}"
                        )
                        chunks[i] = base64.b64decode(response.data)
                        bt.logging.debug(f"chunk {i} | {chunks[i][:10]}")
                else:
                    uid = self.metagraph.hotkeys.index(response.axon.hotkey)
                    bt.logging.error(
                        f"Failed to verify store commitment from UID: {uid}"
                    )

    bt.logging.trace(f"chunks after: {[chunk[:12] for chunk in chunks.values()]}")
    bt.logging.trace(f"len(chunks) after: {[len(chunk) for chunk in chunks.values()]}")

    # Reconstruct the data
    encrypted_data = b"".join(chunks.values())
    bt.logging.trace(f"retrieved data: {encrypted_data[:12]}")

    # Retrieve user encryption payload (if exists)
    encryption_payload = await retrieve_encryption_payload(full_hash, self.database)
    bt.logging.debug(f"retrieved encryption_payload: {encryption_payload}")

    return encrypted_data, encryption_payload<|MERGE_RESOLUTION|>--- conflicted
+++ resolved
@@ -241,18 +241,11 @@
     bt.logging.debug(f"retrieve() rewards: {rewards}")
     apply_reward_scores(
         self,
-<<<<<<< HEAD
-        uids,
-        [response_tuple[0] for response_tuple in response_tuples],
-        rewards,
-        timeout=60,
-=======
         uids=uids,
         responses=[response_tuple[0] for response_tuple in response_tuples],
         rewards=rewards,
         data_sizes=data_sizes,
         timeout=self.config.neuron.retrieve_timeout,
->>>>>>> 4fddde04
     )
 
     # Determine the best UID based on rewards
@@ -338,18 +331,11 @@
 
         apply_reward_scores(
             self,
-<<<<<<< HEAD
-            uids,
-            responses,
-            rewards,
-            timeout=60,
-=======
             uids=uids,
             responses=responses,
             rewards=rewards,
             data_sizes=[chunk_size * len(responses)],
             timeout=self.config.neuron.retrieve_timeout,
->>>>>>> 4fddde04
         )
 
         # Determine the best UID based on rewards

--- conflicted
+++ resolved
@@ -17,12 +17,8 @@
 # DEALINGS IN THE SOFTWARE.
 
 import json
-<<<<<<< HEAD
 import time
-import aioredis
-=======
 from redis import asyncio as aioredis
->>>>>>> 48892ca7
 import asyncio
 import bittensor as bt
 from typing import Dict, List, Any, Union, Optional

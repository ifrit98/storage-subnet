--- conflicted
+++ resolved
@@ -223,11 +223,6 @@
 
     # Update the total successes that we rollover every epoch
     if await database.hget(stats_key, "total_successes") is None:
-<<<<<<< HEAD
-        store_successes = int(await database.hget(stats_key, "store_successes") or 0)
-        challenge_successes = int(await database.hget(stats_key, "challenge_successes") or 0)
-        retrieval_successes = int(await database.hget(stats_key, "retrieve_successes") or 0)
-=======
         store_successes = await database.hget(stats_key, "store_successes")
         if store_succeses is None:
             store_successes = 0
@@ -249,7 +244,6 @@
         else:
             retrieval_successes = int(retrieval_successes)
 
->>>>>>> da94f330
         total_successes = store_successes + retrieval_successes + challenge_successes
         await database.hset(stats_key, "total_successes", total_successes)
 

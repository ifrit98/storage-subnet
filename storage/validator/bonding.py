--- conflicted
+++ resolved
@@ -216,7 +216,6 @@
         bt.logging.warning(f"Miner key {stats_key} is not registered!")
         return
 
-<<<<<<< HEAD
     # Retrieve statistics from the database
     challenge_successes = int(
         await database.hget(stats_key, "challenge_successes") or 0
@@ -230,40 +229,6 @@
     # Calculate Wilson score intervals for each task type
     challenge_success_rate_lower, _ = wilson_score_interval(
         challenge_successes, challenge_attempts, confidence
-=======
-    # Transition retireval -> retrieve successes (legacy)
-    legacy_retrieve_successes = await database.hget(stats_key, "retrieval_successes")
-    if legacy_retrieve_successes is not None:
-        await database.hset(
-            stats_key, "retrieve_successes", int(legacy_retrieve_successes)
-        )
-        await database.hdel(stats_key, "retrieval_successes")
-
-    # Transition retireval -> retrieve attempts (legacy)
-    legacy_retrieve_attempts = await database.hget(stats_key, "retrieval_attempts")
-    if legacy_retrieve_attempts is not None:
-        await database.hset(
-            stats_key, "retrieve_attempts", int(legacy_retrieve_attempts)
-        )
-        await database.hdel(stats_key, "retrieval_attempts")
-
-    # Get the number of successful challenges
-    challenge_successes = int(await database.hget(stats_key, "challenge_successes"))
-    # Get the number of successful retrievals
-    retrieval_successes = int(await database.hget(stats_key, "retrieve_successes"))
-    # Get the number of successful stores
-    store_successes = int(await database.hget(stats_key, "store_successes"))
-    # Get the number of total challenges
-    challenge_attempts = int(await database.hget(stats_key, "challenge_attempts"))
-    # Get the number of total retrievals
-    retrieval_attempts = int(await database.hget(stats_key, "retrieve_attempts"))
-    # Get the number of total stores
-    store_attempts = int(await database.hget(stats_key, "store_attempts"))
-
-    # Compute the success rate for each task type
-    challenge_success_rate = (
-        challenge_successes / challenge_attempts if challenge_attempts > 0 else 0
->>>>>>> 48892ca7
     )
     retrieval_success_rate_lower, _ = wilson_score_interval(
         retrieval_successes, retrieval_attempts, confidence

# The MIT License (MIT)
# Copyright © 2023 Yuma Rao
# Copyright © 2023 philanthrope

# Permission is hereby granted, free of charge, to any person obtaining a copy of this software and associated
# documentation files (the “Software”), to deal in the Software without restriction, including without limitation
# the rights to use, copy, modify, merge, publish, distribute, sublicense, and/or sell copies of the Software,
# and to permit persons to whom the Software is furnished to do so, subject to the following conditions:

# The above copyright notice and this permission notice shall be included in all copies or substantial portions of
# the Software.

# THE SOFTWARE IS PROVIDED “AS IS”, WITHOUT WARRANTY OF ANY KIND, EXPRESS OR IMPLIED, INCLUDING BUT NOT LIMITED TO
# THE WARRANTIES OF MERCHANTABILITY, FITNESS FOR A PARTICULAR PURPOSE AND NONINFRINGEMENT. IN NO EVENT SHALL
# THE AUTHORS OR COPYRIGHT HOLDERS BE LIABLE FOR ANY CLAIM, DAMAGES OR OTHER LIABILITY, WHETHER IN AN ACTION
# OF CONTRACT, TORT OR OTHERWISE, ARISING FROM, OUT OF OR IN CONNECTION WITH THE SOFTWARE OR THE USE OR OTHER
# DEALINGS IN THE SOFTWARE.

import os
import time
import torch
import argparse
import datetime
import bittensor as bt
from loguru import logger


def check_config(cls, config: "bt.Config"):
    r"""Checks/validates the config namespace object."""
    bt.logging.check_config(config)

    if config.mock:
        config.wallet._mock = True

    timestamp = datetime.datetime.now().strftime("%Y%m%d_%H%M%S")
    full_path = os.path.expanduser(
        "{}/{}/{}/netuid{}/{}".format(
            config.logging.logging_dir,
            config.wallet.name,
            config.wallet.hotkey,
            config.netuid,
            config.neuron.name,
        )
    )
    log_path = os.path.join(full_path, "logs", timestamp)

    config.neuron.full_path = os.path.expanduser(full_path)
    config.neuron.log_path = log_path

    if not os.path.exists(config.neuron.full_path):
        os.makedirs(config.neuron.full_path, exist_ok=True)
    if not os.path.exists(config.neuron.log_path):
        os.makedirs(config.neuron.log_path, exist_ok=True)

    if not config.neuron.dont_save_events:
        # Add custom event logger for the events.
        logger.level("EVENTS", no=38, icon="📝")
        logger.add(
            config.neuron.log_path + "/" + "EVENTS.log",
            rotation=config.neuron.events_retention_size,
            serialize=True,
            enqueue=True,
            backtrace=False,
            diagnose=False,
            level="EVENTS",
            format="{time:YYYY-MM-DD at HH:mm:ss} | {level} | {message}",
        )

        logger.add(
            config.neuron.log_path + "/" + "INFO.log",
            rotation=config.neuron.events_retention_size,
            serialize=True,
            enqueue=True,
            backtrace=False,
            diagnose=False,
            level="INFO",
            format="{time:YYYY-MM-DD at HH:mm:ss} | {level} | {message}",
        )

        logger.add(
            config.neuron.log_path + "/" + "DEBUG.log",
            rotation=config.neuron.events_retention_size,
            serialize=True,
            enqueue=True,
            backtrace=False,
            diagnose=False,
            level="DEBUG",
            format="{time:YYYY-MM-DD at HH:mm:ss} | {level} | {message}",
        )

        logger.add(
            config.neuron.log_path + "/" + "TRACE.log",
            rotation=config.neuron.events_retention_size,
            serialize=True,
            enqueue=True,
            backtrace=False,
            diagnose=False,
            level="TRACE",
            format="{time:YYYY-MM-DD at HH:mm:ss} | {level} | {message}",
        )

        # Set miner stats and total storage save path
        config.neuron.miner_stats_path = os.path.expanduser(
            os.path.join(config.neuron.full_path + "/" + "miner_stats.json")
        )
        config.neuron.hash_map_path = os.path.expanduser(
            os.path.join(config.neuron.full_path + "/" + "hash_map.json")
        )
        config.neuron.total_storage_path = os.path.expanduser(
            os.path.join(config.neuron.full_path + "/" + "total_storage.csv")
        )

    bt.logging.info(f"Loaded config in fullpath: {config.neuron.full_path}")


def add_args(cls, parser):
    # Netuid Arg
    parser.add_argument("--netuid", type=int, help="Storage network netuid", default=21)

    parser.add_argument(
        "--neuron.name",
        type=str,
        help="Trials for this miner go in miner.root / (wallet_cold - wallet_hot) / miner.name. ",
        default="core_storage_validator",
    )
    parser.add_argument(
        "--neuron.device",
        type=str,
        help="Device to run the validator on.",
        default="cuda" if torch.cuda.is_available() else "cpu",
    )
    parser.add_argument(
        "--neuron.curve",
        default="P-256",
        help="Curve for elliptic curve cryptography.",
        choices=["P-256"],  # TODO: expand this list
    )
    parser.add_argument(
        "--neuron.maxsize",
        default=None,  # Use lognormal random gaussian if None (2**16, # 64KB)
        type=int,
        help="Maximum size of random data to store.",
    )
    parser.add_argument(
        "--neuron.min_chunk_size",
        default=256,
        type=int,
        help="Minimum chunk size of random data to challenge (bytes).",
    )
    parser.add_argument(
<<<<<<< HEAD
=======
        "--neuron.override_chunk_size",
        default=0,
        type=int,
        help="Override random chunk size to split data into for challenges.",
    )
    parser.add_argument(
        "--neuron.store_redundancy",
        type=int,
        default=4,
        help="Number of miners to store each piece of data on.",
    )
    parser.add_argument(
        "--neuron.store_step_length",
        type=int,
        default=1,
        help="Number of steps before random store epoch is complete.",
    )
    parser.add_argument(
        "--neuron.store_sample_size",
        type=int,
        default=20,
        help="Number of miners to store each piece of data on.",
    )
    parser.add_argument(
        "--neuron.challenge_sample_size",
        type=int,
        default=10,
        help="Number of miners to challenge at a time. Target is ~90 miners per epoch.",
    )
    parser.add_argument(
        "--neuron.purge_epoch_length",
        type=int,
        default=10, # 3600 blocks (12 hours)
        help="Number of epochs before purging all challenges.",
    )
    parser.add_argument(
        "--neuron.retrieve_step_length",
        type=int,
        default=5,
        help="Number of steps before random retrieve epoch is complete.",
    )
    parser.add_argument(
        "--neuron.compute_stats_interval",
        type=int,
        default=360,
        help="Number of steps before computing and logging all stats.",
    )
    parser.add_argument(
        "--neuron.monitor_step_length",
        type=int,
        default=5,
        help="Number of steps before calling monitor for down uids.",
    )
    parser.add_argument(
        "--neuron.monitor_sample_size",
        type=int,
        default=20,
        help="Number of miners to monitor each interval.",
    )
    parser.add_argument(
        "--neuron.max_failed_pings",
        type=int,
        default=10,
        help="Number of failed periodic pings before a miner is considered offline.",
    )
    parser.add_argument(
        "--neuron.set_weights_epoch_length",
        type=int,
        help="Blocks until the miner sets weights on chain",
        default=200,
    )
    parser.add_argument(
>>>>>>> 4fddde04
        "--neuron.disable_log_rewards",
        action="store_true",
        help="Disable all reward logging, suppresses reward functions and their values from being logged to wandb.",
        default=False,
    )
    parser.add_argument(
        "--neuron.subscription_logging_path",
        type=str,
        help="The path to save subscription logs.",
        default="subscription_logs.txt",
    )
    parser.add_argument(
        "--neuron.chunk_factor",
        type=int,
        help="The chunk factor to divide data.",
        default=4,
    )
    parser.add_argument(
        "--neuron.num_concurrent_forwards",
        type=int,
        help="The number of concurrent forwards running at any time.",
        default=1,
    )
    parser.add_argument(
        "--neuron.disable_set_weights",
        action="store_true",
        help="Disables setting weights.",
        default=False,
    )
    parser.add_argument(
        "--neuron.semaphore_size",
        type=int,
        help="How many async calls to limit concurrently.",
        default=256,
    )
    parser.add_argument(
        "--neuron.checkpoint_block_length",
        type=int,
        help="Blocks before a checkpoint is saved.",
        default=100,
    )
    parser.add_argument(
        "--neuron.events_retention_size",
        type=str,
        help="Events retention size.",
        default="2 GB",
    )
    parser.add_argument(
        "--neuron.dont_save_events",
        action="store_true",
        help="If set, we dont save events to a log file.",
        default=False,
    )
    parser.add_argument(
        "--neuron.vpermit_tao_limit",
        type=int,
        help="The maximum number of TAO allowed to query a validator with a vpermit.",
        default=500,
    )
    parser.add_argument(
        "--neuron.verbose",
        action="store_true",
        help="If set, we will print verbose detailed logs.",
        default=False,
    )
    parser.add_argument(
        "--neuron.log_responses",
        action="store_true",
        help="If set, we will log responses. These can be LONG.",
        default=False,
    )
    parser.add_argument(
        "--neuron.data_ttl",
        type=int,
        help="The number of blocks before data expires.",
        default=50000,  # 7 days
    )
    parser.add_argument(
        "--neuron.profile",
        action="store_true",
        help="If set, we will profile the neuron network and I/O actions.",
        default=False,
    )
    parser.add_argument(
        "--neuron.debug_logging_path",
        type=str,
        help="The path to save debug logs.",
        default="debug_logs.txt",
    )

    # Redis arguments
    parser.add_argument(
        "--database.host", default="localhost", help="The host of the redis database."
    )
    parser.add_argument(
        "--database.port", default=6379, help="The port of the redis database."
    )
    parser.add_argument(
        "--database.index",
        default=1,
        help="The database number of the redis database.",
    )
    parser.add_argument(
        "--database.purge_challenges",
        action="store_true",
        help="If set, we will purge all challenges from ALL miners on start.",
        default=False,
    )

    # Wandb args
    parser.add_argument(
        "--wandb.off", action="store_true", help="Turn off wandb.", default=False
    )
    parser.add_argument(
        "--wandb.project_name",
        type=str,
        help="The name of the project where you are sending the new run.",
        default="philanthropic-thunder",
    )
    parser.add_argument(
        "--wandb.entity",
        type=str,
        help="An entity is a username or team name where youre sending runs.",
        default="philanthrope",
    )
    parser.add_argument(
        "--wandb.offline",
        action="store_true",
        help="Runs wandb in offline mode.",
        default=False,
    )
    parser.add_argument(
        "--wandb.weights_step_length",
        type=int,
        help="How many steps before we log the weights.",
        default=10,
    )
    parser.add_argument(
        "--wandb.run_step_length",
        type=int,
        help="How many steps before we rollover to a new run.",
        default=1500,
    )
    parser.add_argument(
        "--wandb.notes",
        type=str,
        help="Notes to add to the wandb run.",
        default="",
    )

    # Mocks
    parser.add_argument(
        "--mock", action="store_true", help="Mock all items.", default=False
    )

    # API specific
    parser.add_argument(
        "--api.store_timeout",
        type=int,
        help="Store data query timeout.",
        default=60,
    )
    parser.add_argument(
        "--api.retrieve_timeout",
        type=int,
        help="Retrieve data query timeout.",
        default=60,
    )
    parser.add_argument(
        "--api.ping_timeout",
        type=int,
        help="Ping data query timeout.",
        default=5,
    )
    parser.add_argument(
        "--api.whitelisted_hotkeys",
        nargs="+",
        type=list,
        help="List of whitelisted hotkeys.",
        default=[],
    )
    parser.add_argument(
        "--api.open_access",
        action="store_true",
        help="If set, we whitelist all hotkeys by default to test easily. (NOT RECOMMENDED FOR PRODUCTION)",
    )

    # Encryption wallet
    parser.add_argument(
        "--encryption.wallet_name",
        type=str,
        help="The name of the wallet to use for encryption.",
        default="core_storage_coldkey",
    )
    parser.add_argument(
        "--encryption.wallet_hotkey",
        type=str,
        help="The hotkey name of the wallet to use for encryption.",
        default="core_storage_hotkey",
    )
    parser.add_argument(
        "--encryption.password",
        type=str,
        help="The password of the wallet to use for encryption.",
        default="dummy_password",
    )


def config(cls):
    parser = argparse.ArgumentParser()
    bt.wallet.add_args(parser)
    bt.subtensor.add_args(parser)
    bt.logging.add_args(parser)
    bt.axon.add_args(parser)
    cls.add_args(parser)
    return bt.config(parser)<|MERGE_RESOLUTION|>--- conflicted
+++ resolved
@@ -148,81 +148,6 @@
         help="Minimum chunk size of random data to challenge (bytes).",
     )
     parser.add_argument(
-<<<<<<< HEAD
-=======
-        "--neuron.override_chunk_size",
-        default=0,
-        type=int,
-        help="Override random chunk size to split data into for challenges.",
-    )
-    parser.add_argument(
-        "--neuron.store_redundancy",
-        type=int,
-        default=4,
-        help="Number of miners to store each piece of data on.",
-    )
-    parser.add_argument(
-        "--neuron.store_step_length",
-        type=int,
-        default=1,
-        help="Number of steps before random store epoch is complete.",
-    )
-    parser.add_argument(
-        "--neuron.store_sample_size",
-        type=int,
-        default=20,
-        help="Number of miners to store each piece of data on.",
-    )
-    parser.add_argument(
-        "--neuron.challenge_sample_size",
-        type=int,
-        default=10,
-        help="Number of miners to challenge at a time. Target is ~90 miners per epoch.",
-    )
-    parser.add_argument(
-        "--neuron.purge_epoch_length",
-        type=int,
-        default=10, # 3600 blocks (12 hours)
-        help="Number of epochs before purging all challenges.",
-    )
-    parser.add_argument(
-        "--neuron.retrieve_step_length",
-        type=int,
-        default=5,
-        help="Number of steps before random retrieve epoch is complete.",
-    )
-    parser.add_argument(
-        "--neuron.compute_stats_interval",
-        type=int,
-        default=360,
-        help="Number of steps before computing and logging all stats.",
-    )
-    parser.add_argument(
-        "--neuron.monitor_step_length",
-        type=int,
-        default=5,
-        help="Number of steps before calling monitor for down uids.",
-    )
-    parser.add_argument(
-        "--neuron.monitor_sample_size",
-        type=int,
-        default=20,
-        help="Number of miners to monitor each interval.",
-    )
-    parser.add_argument(
-        "--neuron.max_failed_pings",
-        type=int,
-        default=10,
-        help="Number of failed periodic pings before a miner is considered offline.",
-    )
-    parser.add_argument(
-        "--neuron.set_weights_epoch_length",
-        type=int,
-        help="Blocks until the miner sets weights on chain",
-        default=200,
-    )
-    parser.add_argument(
->>>>>>> 4fddde04
         "--neuron.disable_log_rewards",
         action="store_true",
         help="Disable all reward logging, suppresses reward functions and their values from being logged to wandb.",

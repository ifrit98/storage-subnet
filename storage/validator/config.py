# The MIT License (MIT)
# Copyright © 2023 Yuma Rao
# Copyright © 2023 philanthrope

# Permission is hereby granted, free of charge, to any person obtaining a copy of this software and associated
# documentation files (the “Software”), to deal in the Software without restriction, including without limitation
# the rights to use, copy, modify, merge, publish, distribute, sublicense, and/or sell copies of the Software,
# and to permit persons to whom the Software is furnished to do so, subject to the following conditions:

# The above copyright notice and this permission notice shall be included in all copies or substantial portions of
# the Software.

# THE SOFTWARE IS PROVIDED “AS IS”, WITHOUT WARRANTY OF ANY KIND, EXPRESS OR IMPLIED, INCLUDING BUT NOT LIMITED TO
# THE WARRANTIES OF MERCHANTABILITY, FITNESS FOR A PARTICULAR PURPOSE AND NONINFRINGEMENT. IN NO EVENT SHALL
# THE AUTHORS OR COPYRIGHT HOLDERS BE LIABLE FOR ANY CLAIM, DAMAGES OR OTHER LIABILITY, WHETHER IN AN ACTION
# OF CONTRACT, TORT OR OTHERWISE, ARISING FROM, OUT OF OR IN CONNECTION WITH THE SOFTWARE OR THE USE OR OTHER
# DEALINGS IN THE SOFTWARE.

import os
import torch
import argparse
import bittensor as bt
from loguru import logger


def check_config(cls, config: "bt.Config"):
    r"""Checks/validates the config namespace object."""
    bt.logging.check_config(config)

    if config.mock:
        config.wallet._mock = True

    full_path = os.path.expanduser(
        "{}/{}/{}/netuid{}/{}".format(
            config.logging.logging_dir,
            config.wallet.name,
            config.wallet.hotkey,
            config.netuid,
            config.neuron.name,
        )
    )
    config.neuron.full_path = os.path.expanduser(full_path)
    if not os.path.exists(config.neuron.full_path):
        os.makedirs(config.neuron.full_path, exist_ok=True)

    if not config.neuron.dont_save_events:
        # Add custom event logger for the events.
        logger.level("EVENTS", no=38, icon="📝")
        logger.add(
            config.neuron.full_path + "/" + "completions.log",
            rotation=config.neuron.events_retention_size,
            serialize=True,
            enqueue=True,
            backtrace=False,
            diagnose=False,
            level="EVENTS",
            format="{time:YYYY-MM-DD at HH:mm:ss} | {level} | {message}",
        )


def add_args(cls, parser):
    # Netuid Arg
    parser.add_argument("--netuid", type=int, help="Storage network netuid", default=21)

    parser.add_argument(
        "--neuron.name",
        type=str,
        help="Trials for this miner go in miner.root / (wallet_cold - wallet_hot) / miner.name. ",
        default="core_storage_validator",
    )
    parser.add_argument(
        "--neuron.device",
        type=str,
        help="Device to run the validator on.",
        default="cuda" if torch.cuda.is_available() else "cpu",
    )
    parser.add_argument(
        "--neuron.curve",
        default="P-256",
        help="Curve for elliptic curve cryptography.",
        choices=["P-256"],  # TODO: expand this list
    )
    parser.add_argument(
        "--neuron.maxsize",
        default=None,  # Use lognormal random gaussian if None (2**16, # 64KB)
        type=int,
        help="Maximum size of random data to store.",
    )
    parser.add_argument(
        "--neuron.min_chunk_size",
        default=256,
        type=int,
        help="Minimum chunk size of random data to challenge.",
    )
    parser.add_argument(
        "--neuron.override_chunk_size",
        default=0,
        type=int,
        help="Override random chunk size to split data into for challenges.",
    )
    parser.add_argument(
        "--neuron.store_redundancy",
        type=int,
        default=3,
        help="Number of miners to store each piece of data on.",
    )
    parser.add_argument(
        "--neuron.store_step_length",
        type=int,
        default=5,
        help="Number of steps before random store epoch is complete.",
    )
    parser.add_argument(
        "--neuron.challenge_sample_size",
        type=int,
        default=20,
        help="Number of miners to challenge at a time. Target is ~90 miners per epoch.",
    )
    parser.add_argument(
        "--neuron.retrieve_step_length",
        type=int,
        default=5,
        help="Number of steps before random retrieve epoch is complete.",
    )
    parser.add_argument(
        "--neuron.tier_update_step_length",
        type=int,
        default=100,
        help="Number of steps before tier update epoch is complete.",
    )
    parser.add_argument(
<<<<<<< HEAD
        "--neuron.max_failed_pings",
        type=int,
        default=3,
        help="Number of failed periodic pings before a miner is considered offline.",
=======
        "--neuron.set_weights_epoch_length",
        type=int,
        help="Blocks until the miner sets weights on chain",
        default=200,
>>>>>>> c9ccb7d3
    )
    parser.add_argument(
        "--neuron.disable_log_rewards",
        action="store_true",
        help="Disable all reward logging, suppresses reward functions and their values from being logged to wandb.",
        default=False,
    )
    parser.add_argument(
        "--neuron.chunk_factor",
        type=int,
        help="The chunk factor to divide data.",
        default=4,
    )
    parser.add_argument(
        "--neuron.num_concurrent_forwards",
        type=int,
        help="The number of concurrent forwards running at any time.",
        default=1,
    )
    parser.add_argument(
        "--neuron.disable_set_weights",
        action="store_true",
        help="Disables setting weights.",
        default=False,
    )
    parser.add_argument(
        "--neuron.moving_average_alpha",
        type=float,
        help="Moving average alpha parameter, how much to add of the new observation.",
        default=0.05,
    )
    parser.add_argument(
        "--neuron.semaphore_size",
        type=int,
        help="How many async calls to limit concurrently.",
        default=256,
    )
    parser.add_argument(
        "--neuron.store_timeout",
        type=float,
        help="Store data query timeout.",
        default=6,
    )
    parser.add_argument(
        "--neuron.challenge_timeout",
        type=float,
        help="Challenge data query timeout.",
        default=3,
    )
    parser.add_argument(
        "--neuron.retrieve_timeout",
        type=float,
        help="Retreive data query timeout.",
        default=6,
    )
    parser.add_argument(
        "--neuron.checkpoint_block_length",
        type=int,
        help="Blocks before a checkpoint is saved.",
        default=100,
    )
    parser.add_argument(
        "--neuron.blocks_per_step",
        type=int,
        help="Blocks before a step is taken.",
        default=3,
    )
    parser.add_argument(
        "--neuron.monitor_step_length",
        type=int,
        help="Number of steps before calling monitor for down uids.",
        default=5,
    )
    parser.add_argument(
        "--neuron.events_retention_size",
        type=str,
        help="Events retention size.",
        default="2 GB",
    )
    parser.add_argument(
        "--neuron.dont_save_events",
        action="store_true",
        help="If set, we dont save events to a log file.",
        default=False,
    )
    parser.add_argument(
        "--neuron.vpermit_tao_limit",
        type=int,
        help="The maximum number of TAO allowed to query a validator with a vpermit.",
        default=4096,
    )
    parser.add_argument(
        "--neuron.verbose",
        action="store_true",
        help="If set, we will print verbose detailed logs.",
        default=False,
    )
    parser.add_argument(
        "--neuron.log_responses",
        action="store_true",
        help="If set, we will log responses. These can be LONG.",
        default=False,
    )
    parser.add_argument(
        "--neuron.data_ttl",
        type=int,
        help="The number of blocks before data expires.",
        default=50000,  # 7 days
    )
    parser.add_argument(
        "--neuron.profile",
        action="store_true",
        help="If set, we will profile the neuron network and I/O actions.",
        default=False,
    )

    # Redis arguments
    parser.add_argument(
        "--database.host", default="localhost", help="The host of the redis database."
    )
    parser.add_argument(
        "--database.port", default=6379, help="The port of the redis database."
    )
    parser.add_argument(
        "--database.index",
        default=1,
        help="The database number of the redis database.",
    )

    # Wandb args
    parser.add_argument(
        "--wandb.off", action="store_true", help="Turn off wandb.", default=False
    )
    parser.add_argument(
        "--wandb.project_name",
        type=str,
        help="The name of the project where you are sending the new run.",
        default="philanthropic-thunder",
    )
    parser.add_argument(
        "--wandb.entity",
        type=str,
        help="An entity is a username or team name where youre sending runs.",
        default="philanthrope",
    )
    parser.add_argument(
        "--wandb.offline",
        action="store_true",
        help="Runs wandb in offline mode.",
        default=False,
    )
    parser.add_argument(
        "--wandb.weights_step_length",
        type=int,
        help="How many steps before we log the weights.",
        default=10,
    )
    parser.add_argument(
        "--wandb.run_step_length",
        type=int,
        help="How many steps before we rollover to a new run.",
        default=1500,
    )
    parser.add_argument(
        "--wandb.notes",
        type=str,
        help="Notes to add to the wandb run.",
        default="",
    )

    # Mocks
    parser.add_argument(
        "--mock", action="store_true", help="Mock all items.", default=False
    )
    parser.add_argument(
        "--neuron.nsfw_off",
        action="store_true",
        help="Dont apply the nsfw reward model",
        default=False,
    )
    parser.add_argument(
        "--neuron.mock_dendrite_pool",
        action="store_true",
        help="Dont download the dendrite pool.",
        default=False,
    )

    # API specific
    parser.add_argument(
        "--api.store_timeout",
        type=int,
        help="Store data query timeout.",
        default=60,
    )
    parser.add_argument(
        "--api.retrieve_timeout",
        type=int,
        help="Retrieve data query timeout.",
        default=60,
    )
    parser.add_argument(
        "--api.ping_timeout",
        type=int,
        help="Ping data query timeout.",
        default=2,
    )
    parser.add_argument(
        "--api.whitelisted_hotkeys",
        nargs="+",
        type=list,
        help="List of whitelisted hotkeys.",
        default=[],
    )
    parser.add_argument(
        "--api.debug",
        action="store_true",
        help="If set, we whitelist by default to test easily.",
    )


def config(cls):
    parser = argparse.ArgumentParser()
    bt.wallet.add_args(parser)
    bt.subtensor.add_args(parser)
    bt.logging.add_args(parser)
    bt.axon.add_args(parser)
    cls.add_args(parser)
    return bt.config(parser)<|MERGE_RESOLUTION|>--- conflicted
+++ resolved
@@ -129,17 +129,16 @@
         help="Number of steps before tier update epoch is complete.",
     )
     parser.add_argument(
-<<<<<<< HEAD
         "--neuron.max_failed_pings",
         type=int,
         default=3,
         help="Number of failed periodic pings before a miner is considered offline.",
-=======
+    )
+    parser.add_argument(
         "--neuron.set_weights_epoch_length",
         type=int,
         help="Blocks until the miner sets weights on chain",
         default=200,
->>>>>>> c9ccb7d3
     )
     parser.add_argument(
         "--neuron.disable_log_rewards",

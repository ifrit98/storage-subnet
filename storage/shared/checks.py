import subprocess
import time
import asyncio
import re
import os
import bittensor as bt
from redis import asyncio as aioredis

from storage.shared.utils import is_running_in_docker


async def check_environment(
    redis_conf_path: str = "/etc/redis/redis.conf",
    redis_host: str = "localhost",
    redis_port: int = 6379,
    redis_password: str = "nopasswd"
):
    _check_redis_config(redis_conf_path)
    _check_redis_settings(redis_conf_path)
    _assert_setting_exists(redis_conf_path, "requirepass")
    await _check_redis_connection(redis_conf_path, redis_host, redis_port, redis_password)
    if not is_running_in_docker:
        await _check_data_persistence(redis_conf_path, redis_host, redis_port, redis_password)


def _check_redis_config(path):
    cmd = ["test", "-f", path] if is_running_in_docker() else ["sudo", "test", "-f", path]
    try:
        subprocess.run(cmd, check=True)
    except subprocess.CalledProcessError:
        raise AssertionError(f"Redis config file path: '{path}' does not exist.")


def _check_redis_settings(redis_conf_path):
    settings_to_check = [
        ("appendonly", ["appendonly yes"]),
        ("save", ['save ""']),
    ]

    for setting, expected_values in settings_to_check:
        _check_redis_setting(redis_conf_path, setting, expected_values)


async def _check_redis_connection(redis_conf_path, host, port, passwd):
    assert port is not None, "Redis server port not found"
    try:
        client = aioredis.StrictRedis(
            host=host,
            port=port, db=0,
            password=passwd, socket_connect_timeout=1
        )
        await client.ping()
    except Exception as e:
        assert False, f"Redis connection failed. ConnectionError'{e}'"


async def _check_data_persistence(redis_conf_path, host, port, passwd):
    assert port is not None, "Redis server port not found"
    client = aioredis.StrictRedis(host=host, port=port, db=0, password=passwd)

    # Insert data into Redis
    await client.set("testkey", "Hello, Redis!")

    # Restart Redis server
    cmd = ["systemctl", "restart", "redis-server.service"] if is_running_in_docker() else [
        "sudo", "systemctl", "restart", "redis-server.service"
    ]
    subprocess.run(cmd, check=True)

    # Wait a bit to ensure Redis has restarted
    await asyncio.sleep(5)

    # Reconnect to Redis
    assert port is not None, "Redis server port not found after restart"
    new_redis = aioredis.StrictRedis(port=port, db=0, password=passwd)

    # Retrieve data from Redis
    value = await new_redis.get("testkey")

    # Clean up
    await new_redis.delete("testkey")

    await new_redis.aclose()
    del new_redis

    # Check if the value is what we expect
    assert (
        value.decode("utf-8") == "Hello, Redis!"
    ), "Data did not persist across restart."


def _check_redis_setting(file_path, setting, expected_values):
    """Check if Redis configuration contains all expected values for a given setting."""
    actual_values = _assert_setting_exists(file_path, setting)
    assert sorted(actual_values) == sorted(
        expected_values
    ), f"Configuration for '{setting}' does not match expected values. Got '{actual_values}', expected '{expected_values}'"


def _assert_setting_exists(file_path, setting):
    actual_values = _get_redis_setting(file_path, setting)
    assert actual_values is not None, f"Redis config missing setting '{setting}'"
    return actual_values


def _get_redis_setting(file_path, setting):
    """Retrieve specific settings from the Redis configuration file."""
    cmd = ["grep", f"^{setting}", file_path] if is_running_in_docker() else [
        "sudo", "grep", f"^{setting}", file_path
    ]
    try:
        result = subprocess.check_output(
            cmd, text=True
        )
        return result.strip().split("\n")
    except subprocess.CalledProcessError:
<<<<<<< HEAD
        return None
=======
        return None


def _get_redis_password(redis_conf_path):
    try:
        cmd = f"sudo grep -Po '^requirepass \K.*' {redis_conf_path}"
        result = subprocess.run(
            cmd, shell=True, text=True, capture_output=True, check=True
        )
        return result.stdout.strip()
    except subprocess.CalledProcessError as e:
        assert False, f"Command failed: {e}"
    except Exception as e:
        assert False, f"An error occurred: {e}"

    return None


def check_registration(subtensor, wallet, netuid):
    if not subtensor.is_hotkey_registered(
        netuid=netuid,
        hotkey_ss58=wallet.hotkey.ss58_address,
    ):
        bt.logging.error(
            f"Wallet: {wallet} is not registered on netuid {netuid}"
            f"Please register the hotkey using `btcli subnets register` before trying again"
        )
        exit()

    pass
>>>>>>> b92052e0
<|MERGE_RESOLUTION|>--- conflicted
+++ resolved
@@ -114,9 +114,6 @@
         )
         return result.strip().split("\n")
     except subprocess.CalledProcessError:
-<<<<<<< HEAD
-        return None
-=======
         return None
 
 
@@ -146,5 +143,4 @@
         )
         exit()
 
-    pass
->>>>>>> b92052e0
+    pass
--- conflicted
+++ resolved
@@ -259,7 +259,6 @@
         Parameters:
         - synapse (protocol.Update): The synapse object containing the update information.
         """
-<<<<<<< HEAD
         # Only allow updates from verified validators
         validator_hotkeys = self.get_query_validators(return_hotkeys=True)
         if synapse.dendrite.hotkey not in validator_hotkeys:
@@ -268,8 +267,6 @@
             )
             return
 
-=======
->>>>>>> cb287572
         entry = {
             k: v
             for k, v in synapse.dict().items()
@@ -280,29 +277,17 @@
                 "encryption_payload",
             ]
         }
-<<<<<<< HEAD
-
-=======
-        data = get_metadata_from_hash(synapse.data_hash, synapse.hotkey, self.database)
->>>>>>> cb287572
+
         if self.config.neuron.verbose:
             bt.logging.debug(f"update entry: {pformat(entry)}")
 
         # Update the index with the new data
-<<<<<<< HEAD
         bt.logging.trace(
             f"Updating index for hotkey: {synapse.hotkey} and data_hash: {synapse.data_hash}"
         )
 
         # Add it to the index directly
         try:
-=======
-        # with self.db_semaphore:
-
-        if not data:
-            bt.logging.trace(f"Updating index with new data...")
-            # Add it to the index directly
->>>>>>> cb287572
             add_metadata_to_hotkey(
                 synapse.axon.hotkey,
                 synapse.data_hash,
@@ -768,11 +753,7 @@
         if self.config.neuron.verbose and self.config.neuron.log_responses:
             [
                 bt.logging.trace(
-<<<<<<< HEAD
                     f"Challenge response {uid} | {pformat(response[0].axon.dict())}"
-=======
-                    f"Challenge response {uid} | {pformat(response.axon.dict())}"
->>>>>>> cb287572
                 )
                 for uid, response in zip(uids, responses)
             ]
@@ -786,11 +767,7 @@
         for idx, (uid, (verified, response)) in enumerate(zip(uids, responses)):
             if self.config.neuron.verbose:
                 bt.logging.trace(
-<<<<<<< HEAD
                     f"Challenge idx {idx} uid {uid} verified {verified} response {pformat(response[0].axon.dict())}"
-=======
-                    f"Challenge idx {idx} uid {uid} verified {verified} response {pformat(response.axon.dict())}"
->>>>>>> cb287572
                 )
 
             hotkey = self.hotkeys[uid]
@@ -805,11 +782,7 @@
 
             # Apply reward for this challenge
             tier_factor = get_tier_factor(hotkey, self.database)
-<<<<<<< HEAD
             rewards[idx] = 1.0 * tier_factor if verified else -0.5 * tier_factor
-=======
-            rewards[idx] = 1.0 * tier_factor if verified else -0.25 * tier_factor
->>>>>>> cb287572
 
             # Log the event data for this specific challenge
             event.uids.append(uid)
@@ -881,17 +854,10 @@
         else:
             hotkeys = get_all_hotkeys_for_data_hash(data_hash, self.database)
 
-<<<<<<< HEAD
         bt.logging.trace(f"Hotkeys to query before: {hotkeys}")
         # Ensure we aren't calling any validtors
         hotkeys = [
             hotkey
-=======
-        bt.logging.debug(f"Hotkeys to query before: {hotkeys}".upper())
-        # Ensure we aren't calling any validtors
-        hotkeys = [
-            hotkey.decode("utf-8")
->>>>>>> cb287572
             for hotkey in hotkeys
             if check_uid_availability(
                 self.metagraph,
@@ -901,11 +867,7 @@
                 self.config.neuron.vpermit_tao_limit,
             )
         ]
-<<<<<<< HEAD
         bt.logging.trace(f"Hotkeys to query after: {hotkeys}")
-=======
-        bt.logging.debug(f"Hotkeys to query after: {hotkeys}".upper())
->>>>>>> cb287572
         bt.logging.info(f"Retrieving data with hash: {data_hash}")
 
         # Initialize event schema
@@ -954,13 +916,9 @@
         )
         if self.config.neuron.verbose and self.config.neuron.log_responses:
             [
-<<<<<<< HEAD
                 bt.logging.trace(
                     f"Retrieve response: {uid} | {response[0].axon.dict()}"
                 )
-=======
-                bt.logging.trace(f"Retrieve response: {uid} | {response.axon.dict()}")
->>>>>>> cb287572
                 for uid, response in zip(uids, responses)
             ]
         rewards: torch.FloatTensor = torch.zeros(
@@ -1003,11 +961,7 @@
             success = verify_retrieve_with_seed(response)
             if not success:
                 bt.logging.error(
-<<<<<<< HEAD
                     f"data verification failed! {pformat(response[0].axon.dict())}"
-=======
-                    f"data verification failed! {pformat(response.axon.dict())}"
->>>>>>> cb287572
                 )
                 rewards[idx] = -1.0  # Losing use data is unacceptable, harsh punishment
 

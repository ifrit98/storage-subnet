--- conflicted
+++ resolved
@@ -252,7 +252,6 @@
         return uids
 
     def apply_reward_scores(self, uids, responses, rewards):
-<<<<<<< HEAD
         """
         Adjusts the moving average scores for a set of UIDs based on their response times and reward values.
 
@@ -263,11 +262,7 @@
             responses (List[Response]): A list of response objects received from the nodes.
             rewards (torch.FloatTensor): A tensor containing the computed reward values.
         """
-=======
-        # Scale reward by the ranking of the response time
-        # If the response time is faster, the reward is higher
-        # This should reflect the distribution of axon response times (minmax norm)
->>>>>>> 238ca768
+
         bt.logging.debug(f"Applying rewards: {rewards}")
         bt.logging.debug(f"Reward shape: {rewards.shape}")
         bt.logging.debug(f"UIDs: {uids}")
@@ -378,7 +373,6 @@
         """
         # Store user data with the user's wallet as encryption key
         return await self.store_data(data=data, wallet=wallet)
-<<<<<<< HEAD
 
     async def store_validator_data(self, data: bytes = None):
         """
@@ -390,10 +384,7 @@
         Returns:
         - The result of the store_data method.
         """
-=======
-
-    async def store_validator_data(self, data: bytes = None):
->>>>>>> 238ca768
+
         # Store random data using the validator's pubkey as the encryption key
         return await self.store_data(data=data, wallet=self.wallet)
 
@@ -429,11 +420,8 @@
         )
 
         # Select subset of miners to query (e.g. redunancy factor of N)
-<<<<<<< HEAD
         uids = self.get_random_uids(k=self.config.neuron.redundancy)
-=======
-        uids = [17, 26, 27]  # self.get_random_uids(k=self.config.neuron.redundancy)
->>>>>>> 238ca768
+
         axons = [self.metagraph.axons[uid] for uid in uids]
         retry_uids = [None]
 
@@ -482,42 +470,29 @@
                 bt.logging.debug(f"Storing data {response_storage}")
 
                 # Store in the database according to the data hash and the miner hotkey
-<<<<<<< HEAD
                 add_metadata_to_hotkey(
                     response.axon.hotkey, data_hash, response_storage, self.database
                 )
                 bt.logging.debug(
                     f"Stored data in database with key: {response.axon.hotkey} | {data_hash}"
                 )
-=======
-                self.database.set(key, dumped_data)
-                bt.logging.debug(f"Stored data in database with key: {key}")
->>>>>>> 238ca768
 
                 # Broadcast the update to all other validators
                 # TODO: ensure this will not block
                 # TODO: potentially batch update after all miners have responded?
                 bt.logging.trace(f"Broadcasting update to all validators")
-<<<<<<< HEAD
                 self.broadcast(response.axon.hotkey, data_hash, response_storage)
 
             bt.logging.trace("Applying rewards")
             bt.logging.debug(f"responses: {responses}")
-=======
-                self.broadcast(key, dumped_data)
-
-            bt.logging.trace("Applying rewards")
->>>>>>> 238ca768
+
             self.apply_reward_scores(uids, responses, rewards)
 
             # Get a new set of UIDs to query for those left behind
             if retry_uids != []:
                 bt.logging.debug(f"Failed to store on uids: {retry_uids}")
-<<<<<<< HEAD
                 uids = self.get_random_uids(k=len(retry_uids))
-=======
-                uids = [17, 26, 27]  # self.get_random_uids(k=len(retry_uids))
->>>>>>> 238ca768
+
                 bt.logging.debug(f"Retrying with new uids: {uids}")
                 axons = [self.metagraph.axons[uid] for uid in uids]
                 retry_uids = []  # reset retry uids
@@ -526,7 +501,6 @@
     async def handle_challenge(
         self, uid: int
     ) -> typing.Tuple[bool, protocol.Challenge]:
-<<<<<<< HEAD
         """
         Handles a challenge sent to a miner and verifies the response.
 
@@ -582,22 +556,7 @@
                 f"Incompatible chunk size, setting to default {self.config.neuron.override_chunk_size}"
             )
             chunk_size = self.config.neuron.override_chunk_size
-=======
-        """Handle a challenge from a miner"""
-        hotkey = self.metagraph.hotkeys[uid]
-        bt.logging.debug(f"Handling challenge from hotkey: {hotkey}")
-        keys = safe_key_search(self.database, f"*.{hotkey}")
-        bt.logging.debug(f"Challenge lookup keys: {keys}")
-        key = random.choice(keys)
-        bt.logging.debug(f"Challenge lookup key: {key}")
-        data_hash = key.decode("utf-8").split(".")[0]
-
-        data = json.loads(self.database.get(key).decode("utf-8"))
-        bt.logging.debug(f"Challenge data: {data}")
-        chunk_size = (
-            get_random_chunksize(data["size"]) // self.config.neuron.chunk_factor
-        )
->>>>>>> 238ca768
+
         bt.logging.debug(f"chunk size {chunk_size}")
         num_chunks = data["size"] // chunk_size
         bt.logging.debug(f"num chunks {num_chunks}")
@@ -622,19 +581,12 @@
         )
         bt.logging.debug(f"Resposne from uid {uid} challenge: {response}")
         verified = verify_challenge_with_seed(response[0])
-<<<<<<< HEAD
         bt.logging.debug(f"Challenge uid {uid} verified: {verified}")
 
         if verified:
             data["prev_seed"] = synapse.seed
             data["counter"] += 1
             update_metadata_for_data_hash(hotkey, data_hash, data, self.database)
-=======
-
-        data["prev_seed"] = synapse.seed
-        data["counter"] += 1
-        self.database.set(key, json.dumps(data).encode())
->>>>>>> 238ca768
 
         return verified, response
 
@@ -656,10 +608,8 @@
         ).to(self.device)
         bt.logging.debug(f"Init challenge rewards: {rewards}")
         # Set 0 weight if unverified
-<<<<<<< HEAD
         # TODO: check and see if we have a dummy synapse (e.g. no data found, shouldn't penalize)
-=======
->>>>>>> 238ca768
+
         for idx, (uid, (verified, response)) in enumerate(zip(uids, responses)):
             bt.logging.debug(
                 f"idx {idx} uid {uid} verified {verified} response {response}"
@@ -670,10 +620,6 @@
                 rewards[idx] = 0.0
 
         responses = [response[0] for (verified, response) in responses]
-<<<<<<< HEAD
-=======
-        bt.logging.debug(f"responses after: {responses}")
->>>>>>> 238ca768
         self.apply_reward_scores(uids, responses, rewards)
 
     async def retrieve(self, data_hash=None):

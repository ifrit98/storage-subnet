--- conflicted
+++ resolved
@@ -124,14 +124,6 @@
         bt.logging.debug(f"wallet: {str(self.wallet)}")
 
         # Setup dummy wallet for encryption purposes. No password needed.
-<<<<<<< HEAD
-        self.encryption_wallet = bt.wallet(
-            name=self.config.neuron.encryption_wallet_name,
-            hotkey=self.config.neuron.encryption_hotkey,
-        )
-        self.encryption_wallet.create_if_non_existent(coldkey_use_password=False)
-        self.encrpytion_wallet.coldkey  # Unlock the coldkey.
-=======
         self.encryption_wallet = setup_encryption_wallet(
             wallet_name=self.config.encryption.wallet_name,
             wallet_hotkey=self.config.encryption.hotkey,
@@ -140,7 +132,6 @@
         self.encryption_wallet.create_if_non_existent(coldkey_use_password=False)
         self.encryption_wallet.coldkey  # Unlock the coldkey.
         bt.logging.info(f"loading encryption wallet {self.encryption_wallet}")
->>>>>>> 9f3d3d79
 
         # Init metagraph.
         bt.logging.debug("loading metagraph")

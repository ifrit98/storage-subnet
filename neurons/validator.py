--- conflicted
+++ resolved
@@ -633,11 +633,7 @@
 
             # Apply reward for this challenge
             tier_factor = await get_tier_factor(hotkey, self.database)
-<<<<<<< HEAD
             rewards[idx] = 1.0 * tier_factor if verified else -0.25 * tier_factor
-=======
-            rewards[idx] = 1.0 * tier_factor if verified else -0.1 * tier_factor
->>>>>>> ade465de
 
             # Log the event data for this specific challenge
             event.uids.append(uid)
@@ -869,14 +865,7 @@
                 # --- Wait until next step epoch.
                 current_block = self.subtensor.get_current_block()
                 # while self.my_subnet_uid != get_current_validtor_uid_round_robin(
-<<<<<<< HEAD
-                while self.my_subnet_uid not in get_query_validators(
-                    self,
-                    # epoch_length=2,  # 2 for testing (interval for each validator slot)
-                ) and (
-=======
                 while self.my_subnet_uid not in get_query_validators(self) and (
->>>>>>> ade465de
                     current_block - self.prev_step_block
                     < self.config.neuron.blocks_per_step
                 ):
@@ -978,15 +967,6 @@
                 # Log event
                 log_event(self, event)
 
-<<<<<<< HEAD
-                bt.logging.info("initiating retrieve broadband")
-                file_hash = random.choice(list(self.database.scan_iter(f"file:*")))
-                file_hash = file_hash.decode("utf-8").split(":")[1]
-                bt.logging.debug(f"Retrieving broadband data with hash: {file_hash}")
-                data = await self.retrieve_broadband(file_hash)
-
-=======
->>>>>>> ade465de
             except Exception as e:
                 bt.logging.error(f"Failed to retrieve data: {e}")
 
@@ -1010,7 +990,6 @@
             except Exception as e:
                 bt.logging.error(f"Failed to compute tiers: {e}")
 
-<<<<<<< HEAD
             try:
                 # Update the total network storage
                 total_storage = await total_network_storage(self.database)
@@ -1022,19 +1001,6 @@
 
             except Exception as e:
                 bt.logging.error(f"Failed to calculate total network storage: {e}")
-=======
-        try:
-            # Update the total network storage
-            total_storage = await total_network_storage(self.database)
-            bt.logging.info(f"Total network storage: {total_storage}")
-
-            # Log the total storage to wandb.
-            if not self.config.wandb.off:
-                self.wandb.log({"total_storage": total_storage})
-
-        except Exception as e:
-            bt.logging.error(f"Failed to calculate total network storage: {e}")
->>>>>>> ade465de
 
 
 def main():

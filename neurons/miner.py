--- conflicted
+++ resolved
@@ -328,7 +328,6 @@
     def challenge_blacklist_fn(
         self, synapse: storage.protocol.Challenge
     ) -> typing.Tuple[bool, str]:
-<<<<<<< HEAD
         """
         Determines whether a given synapse should be blacklisted based on the recognition
         of the hotkey in the metagraph. This function is used to filter out requests from
@@ -444,123 +443,6 @@
         - float: The priority value assigned to the synapse, derived from the stake of
         the calling hotkey in the metagraph.
 
-=======
-        """
-        Determines whether a given synapse should be blacklisted based on the recognition
-        of the hotkey in the metagraph. This function is used to filter out requests from
-        entities that are not part of the network's current state.
-
-        Parameters:
-        - synapse (bt.Synapse): The synapse object which contains the dendrite information
-        including the hotkey.
-
-        Returns:
-        - (bool, str): A tuple where the first element is a boolean indicating whether the
-        synapse's hotkey is blacklisted, and the second element is a string message explaining
-        the reason.
-
-        If the hotkey is not recognized in the metagraph, the synapse is blacklisted, and
-        the function returns (True, "Unrecognized hotkey"). Otherwise, it returns (False,
-        "Hotkey recognized!"), allowing the synapse to interact with the network.
-
-        Usage:
-        This method is internally used by the network to ensure that only recognized
-        entities can participate in communication or transactions.
-        """
-        if synapse.dendrite.hotkey not in self.metagraph.hotkeys:
-            # Ignore requests from unrecognized entities.
-            bt.logging.trace(
-                f"Blacklisting unrecognized hotkey {synapse.dendrite.hotkey}"
-            )
-            return True, "Unrecognized hotkey"
-        bt.logging.trace(
-            f"Not Blacklisting recognized hotkey {synapse.dendrite.hotkey}"
-        )
-        return False, "Hotkey recognized!"
-
-    def challenge_priority_fn(self, synapse: storage.protocol.Challenge) -> float:
-        """
-        Assigns a priority to a given synapse based on the stake of the calling entity
-        in the metagraph. This function is crucial for prioritizing network requests
-        and ensuring that higher-stake entities are given precedence in processing.
-
-        Parameters:
-        - synapse (bt.Synapse): The synapse object which contains the dendrite information
-        including the hotkey of the caller.
-
-        Returns:
-        - float: The priority value assigned to the synapse, derived from the stake of
-        the calling hotkey in the metagraph.
-
-        The priority is determined by the stake associated with the caller's UID in the
-        metagraph. A higher stake results in a higher priority.
-
-        Usage:
-        This method is used within the network's request handling mechanism to allocate
-        resources and processing time based on the stake-based priority of each request.
-        """
-        caller_uid = self.metagraph.hotkeys.index(
-            synapse.dendrite.hotkey
-        )  # Get the caller index.
-        prirority = float(
-            self.metagraph.S[caller_uid]
-        )  # Return the stake as the priority.
-        bt.logging.trace(
-            f"Prioritizing {synapse.dendrite.hotkey} with value: ", prirority
-        )
-        return prirority
-
-    def retrieve_blacklist_fn(
-        self, synapse: storage.protocol.Retrieve
-    ) -> typing.Tuple[bool, str]:
-        """
-        Determines whether a given synapse should be blacklisted based on the recognition
-        of the hotkey in the metagraph. This function is used to filter out requests from
-        entities that are not part of the network's current state.
-
-        Parameters:
-        - synapse (bt.Synapse): The synapse object which contains the dendrite information
-        including the hotkey.
-
-        Returns:
-        - (bool, str): A tuple where the first element is a boolean indicating whether the
-        synapse's hotkey is blacklisted, and the second element is a string message explaining
-        the reason.
-
-        If the hotkey is not recognized in the metagraph, the synapse is blacklisted, and
-        the function returns (True, "Unrecognized hotkey"). Otherwise, it returns (False,
-        "Hotkey recognized!"), allowing the synapse to interact with the network.
-
-        Usage:
-        This method is internally used by the network to ensure that only recognized
-        entities can participate in communication or transactions.
-        """
-        if synapse.dendrite.hotkey not in self.metagraph.hotkeys:
-            # Ignore requests from unrecognized entities.
-            bt.logging.trace(
-                f"Blacklisting unrecognized hotkey {synapse.dendrite.hotkey}"
-            )
-            return True, "Unrecognized hotkey"
-        bt.logging.trace(
-            f"Not Blacklisting recognized hotkey {synapse.dendrite.hotkey}"
-        )
-        return False, "Hotkey recognized!"
-
-    def retrieve_priority_fn(self, synapse: storage.protocol.Retrieve) -> float:
-        """
-        Assigns a priority to a given synapse based on the stake of the calling entity
-        in the metagraph. This function is crucial for prioritizing network requests
-        and ensuring that higher-stake entities are given precedence in processing.
-
-        Parameters:
-        - synapse (bt.Synapse): The synapse object which contains the dendrite information
-        including the hotkey of the caller.
-
-        Returns:
-        - float: The priority value assigned to the synapse, derived from the stake of
-        the calling hotkey in the metagraph.
-
->>>>>>> d1e4b19c
         The priority is determined by the stake associated with the caller's UID in the
         metagraph. A higher stake results in a higher priority.
 
@@ -647,51 +529,17 @@
             hex_to_ecc_point(synapse.h, synapse.curve),
         )
         c, m_val, r = committer.commit(encrypted_byte_data + str(synapse.seed).encode())
-<<<<<<< HEAD
-        bt.logging.debug(f"c: {c}")
-        bt.logging.debug(f"m_val: {m_val}")
-        bt.logging.debug(f"r: {r}")
-
-        # Store the data with the hash as the key in the filesystem
-        data_hash = hash_data(encrypted_byte_data)
-        filepath = save_data_to_filesystem(
-            encrypted_byte_data, self.config.database.directory, str(data_hash)
-        )
-        bt.logging.debug(f"stored data {data_hash} in filepath: {filepath}")
-        miner_store = {
-            "filepath": filepath,
-            "prev_seed": str(synapse.seed),
-            "size": sys.getsizeof(encrypted_byte_data),
-        }
-
-        # Dump the metadata to json and store in redis
-        dumped = json.dumps(miner_store).encode()
-        bt.logging.debug(f"dumped: {dumped}")
-        self.database.set(data_hash, dumped)
-        bt.logging.trace(f"set {data_hash} in database!")
-=======
         if self.config.miner.verbose:
             bt.logging.debug(f"committer: {committer}")
             bt.logging.debug(f"encrypted_byte_data: {encrypted_byte_data}")
             bt.logging.debug(f"c: {c}")
             bt.logging.debug(f"m_val: {m_val}")
             bt.logging.debug(f"r: {r}")
->>>>>>> d1e4b19c
 
         # Send back some proof that we stored the data
         synapse.randomness = r
         synapse.commitment = ecc_point_to_hex(c)
 
-<<<<<<< HEAD
-        # NOTE: Does this add anything of value?
-        synapse.signature = self.wallet.hotkey.sign(str(m_val)).hex()
-        bt.logging.trace(f"signed m_val: {synapse.signature.hex()}")
-
-        # Initialize the commitment hash with the initial commitment for chained proofs
-        bt.logging.trace(f"type(seed): {type(synapse.seed)}")
-        synapse.commitment_hash = str(m_val)
-        bt.logging.trace(f"initial commitment_hash: {synapse.commitment_hash}")
-=======
         # Initialize the commitment hash with the initial commitment for chained proofs
         synapse.commitment_hash = str(m_val)
         if self.config.miner.verbose:
@@ -699,7 +547,6 @@
             bt.logging.trace(f"signed m_val: {synapse.signature.hex()}")
             bt.logging.trace(f"type(seed): {type(synapse.seed)}")
             bt.logging.trace(f"initial commitment_hash: {synapse.commitment_hash}")
->>>>>>> d1e4b19c
 
         return synapse
 
@@ -739,11 +586,7 @@
         """
         # Retrieve the data itself from miner storage
         bt.logging.debug(f"recieved challenge hash: {synapse.challenge_hash}")
-<<<<<<< HEAD
-        data = self.database.get(synapse.challenge_hash)
-=======
         data = get_chunk_metadata(self.database, synapse.challenge_hash)
->>>>>>> d1e4b19c
         if data is None:
             bt.logging.error(f"No data found for {synapse.challenge_hash}")
             return synapse
